# Python
# import datetime
# import json
import logging
import os
# Packages
from django.conf import settings
from django.contrib.gis.geos import Point
from django.db import connection
from django.utils.text import slugify
# import requests
# Project
from search import index
from batch import batch
from datasets.generic import uva2, database, geo, metadata
from . import models, documents

log = logging.getLogger(__name__)


class CodeOmschrijvingUvaTask(batch.BasicTask):
    model = None
    code = None

    def __init__(self, path):
        self.path = path

    def before(self):
        pass

    def after(self):
        pass

    def process(self):
        avrs = uva2.process_uva2(self.path, self.code, self.process_row)
        self.model.objects.bulk_create(avrs, batch_size=database.BATCH_SIZE)

    def process_row(self, r):
        # noinspection PyCallingNonCallable
        return self.model(pk=r['Code'], omschrijving=r['Omschrijving'])


class ImportAvrTask(CodeOmschrijvingUvaTask):
    name = "Import AVR"
    code = "AVR"
    model = models.RedenAfvoer


class ImportOvrTask(CodeOmschrijvingUvaTask):
    name = "Import OVR"
    code = "OVR"
    model = models.RedenOpvoer


class ImportBrnTask(CodeOmschrijvingUvaTask):
    name = "Import BRN"
    code = "BRN"
    model = models.Bron


class ImportStsTask(CodeOmschrijvingUvaTask):
    name = "Import STS"
    code = "STS"
    model = models.Status


class ImportEgmTask(CodeOmschrijvingUvaTask):
    name = "Import EGM"
    code = "EGM"
    model = models.Eigendomsverhouding


class ImportFngTask(CodeOmschrijvingUvaTask):
    name = "Import FNG"
    code = "FNG"
    model = models.Financieringswijze


class ImportLggTask(CodeOmschrijvingUvaTask):
    name = "Import LGG"
    code = "LGG"
    model = models.Ligging


class ImportGbkTask(CodeOmschrijvingUvaTask):
    name = "Import GBK"
    code = "GBK"
    model = models.Gebruik


class ImportLocTask(CodeOmschrijvingUvaTask):
    name = "Import LOC"
    code = "LOC"
    model = models.LocatieIngang


class ImportTggTask(CodeOmschrijvingUvaTask):
    name = "Import TGG"
    code = "TGG"
    model = models.Toegang


class ImportGebruiksdoelenTask(batch.BasicTask):
    name = "Import Gebruiksdoel CSV"

    def __init__(self, path):
        self.path = path

    def before(self):
        self.pk_ids = models.Verblijfsobject.objects.values_list('pk', 'landelijk_id')
        self.vbo_bag_ids = {_id: pk for pk, _id in self.pk_ids}

    def after(self):
        del self.pk_ids
        del self.vbo_bag_ids

    def process(self):
        self.gebruiksdoelen = uva2.process_csv(
            self.path, 'VBO_gebruiksdoelen', self.process_row,
            with_header=False
        )

        models.Gebruiksdoel.objects.bulk_create(
            self.gebruiksdoelen, batch_size=database.BATCH_SIZE)

    def process_row(self, doel):

        msg = 'Gebruiksdoel references non-existing landelijk BAG id: %s'

        landelijk_id = doel[0]

        if landelijk_id not in self.vbo_bag_ids:
            logging.warning(msg, landelijk_id)
            return None

        target_pk = self.vbo_bag_ids[landelijk_id]

        return models.Gebruiksdoel(
            verblijfsobject_id=target_pk,
            code=doel[1],
            omschrijving=doel[2],
            code_plus=doel[3],
            omschrijving_plus=doel[4]
        )


class ImportGmeTask(batch.BasicTask):
    name = "Import GME"

    def __init__(self, path):
        self.path = path

    def before(self):
        pass

    def after(self):
        pass

    def process(self):
        gemeentes = uva2.process_uva2(self.path, "GME", self.process_row)
        models.Gemeente.objects.bulk_create(
            gemeentes, batch_size=database.BATCH_SIZE)

    def process_row(self, r):
        if not uva2.geldig_tijdvak(r):
            return

        return models.Gemeente(
            pk=r['sleutelVerzendend'],
            code=r['Gemeentecode'],
            naam=r['Gemeentenaam'],
            verzorgingsgebied=uva2.uva_indicatie(
                r['IndicatieVerzorgingsgebied']),
            vervallen=uva2.uva_indicatie(r['Indicatie-vervallen']),
            begin_geldigheid=uva2.uva_datum(
                r['TijdvakGeldigheid/begindatumTijdvakGeldigheid']),
            einde_geldigheid=uva2.uva_datum(
                r['TijdvakGeldigheid/einddatumTijdvakGeldigheid']),
        )


class ImportSdlTask(batch.BasicTask, metadata.UpdateDatasetMixin):
    name = "Import SDL"
    dataset_id = 'gebieden-stadsdeel'

    def __init__(self, bag_path, shp_path):
        self.shp_path = shp_path
        self.bag_path = bag_path
        self.gemeentes = set()
        self.stadsdelen = dict()

    def before(self):
        self.gemeentes = set(
            models.Gemeente.objects.values_list("pk", flat=True))

    def after(self):
        self.gemeentes.clear()
        self.stadsdelen.clear()
        self.update_metadata_uva2(self.bag_path, 'SDL')

        validate_geometry(models.Stadsdeel)

    def process(self):
        self.stadsdelen = dict(
            uva2.process_uva2(self.bag_path, "SDL", self.process_row))
        geo.process_shp(
            self.shp_path, "GBD_Stadsdeel.shp", self.process_feature)

        models.Stadsdeel.objects.bulk_create(
            self.stadsdelen.values(), batch_size=database.BATCH_SIZE)

    def process_row(self, r):
        if not uva2.uva_geldig(
                r['TijdvakGeldigheid/begindatumTijdvakGeldigheid'],
                r['TijdvakGeldigheid/einddatumTijdvakGeldigheid']):
            return None

        if not uva2.uva_geldig(r['SDLGME/TijdvakRelatie/begindatumRelatie'],
                               r['SDLGME/TijdvakRelatie/einddatumRelatie']):
            return None

        pk = r['sleutelVerzendend']
        gemeente_id = r['SDLGME/GME/sleutelVerzendend'] or None

        if gemeente_id not in self.gemeentes:
            log.warn("""
                Stadsdeel {} references non-existing gemeente {};
                skipping""".format(
                pk, gemeente_id))
            return None

        code = r['Stadsdeelcode']
        return code, models.Stadsdeel(
            pk=pk,
            code=code,
            naam=r['Stadsdeelnaam'],
            brondocument_naam=r['Brondocumentverwijzing'],
            brondocument_datum=uva2.uva_datum(r['Brondocumentdatum']),
            ingang_cyclus=uva2.uva_datum(
                r['TijdvakGeldigheid/begindatumTijdvakGeldigheid']),
            vervallen=uva2.uva_indicatie(r['Indicatie-vervallen']),
            gemeente_id=gemeente_id,
            begin_geldigheid=uva2.uva_datum(
                r['TijdvakGeldigheid/begindatumTijdvakGeldigheid']),
            einde_geldigheid=uva2.uva_datum(
                r['TijdvakGeldigheid/einddatumTijdvakGeldigheid']),
        )

    def process_feature(self, feat):
        code = feat.get('CODE')
        if code not in self.stadsdelen:
            log.warning(
                """Stadsdeel/SHP {} references non-existing stadsdeel;
                skipping""".format(code))
            return

        self.stadsdelen[code].geometrie = geo.get_multipoly(feat.geom.wkt)


class ImportBrtTask(batch.BasicTask, metadata.UpdateDatasetMixin):
    name = "Import BRT"
    dataset_id = 'gebieden-buurt'

    def __init__(self, uva_path, shp_path):
        self.shp_path = shp_path
        self.uva_path = uva_path
        self.stadsdelen = set()
        self.buurten = dict()
        self.buurtcombinaties = dict()

    def before(self):
        # database.clear_models(models.Buurt)
        self.stadsdelen = set(
            models.Stadsdeel.objects.values_list("pk", flat=True))
        self.buurtcombinaties = dict(
            models.Buurtcombinatie.objects.values_list("code", "pk"))

    def after(self):
        self.stadsdelen.clear()
        self.buurten.clear()
        self.buurtcombinaties.clear()
        self.update_metadata_uva2(self.uva_path, 'BRT')
        validate_geometry(models.Buurt)

    def process(self):
        self.buurten = dict(
            uva2.process_uva2(self.uva_path, "BRT", self.process_row))
        geo.process_shp(
            self.shp_path, "GBD_Buurt.shp", self.process_feature)

        models.Buurt.objects.bulk_create(
            self.buurten.values(), batch_size=database.BATCH_SIZE)

    def process_row(self, r):
        if not uva2.uva_geldig(
                r['TijdvakGeldigheid/begindatumTijdvakGeldigheid'],
                r['TijdvakGeldigheid/einddatumTijdvakGeldigheid']):
            return None

        if not uva2.uva_geldig(r['BRTSDL/TijdvakRelatie/begindatumRelatie'],
                               r['BRTSDL/TijdvakRelatie/einddatumRelatie']):
            return None

        pk = r['sleutelVerzendend']
        stadsdeel_id = r['BRTSDL/SDL/sleutelVerzendend'] or None
        if stadsdeel_id not in self.stadsdelen:
            log.warn("""
            Buurt {} references non-existing stadsdeel {}; skipping
            """.format(pk, stadsdeel_id))
            return None

        code = r['Buurtcode']
        bc_code = code[:-1]
        bc_id = self.buurtcombinaties.get(bc_code)

        if not bc_id:
            log.warn("""
            Buurt {} references non-existing buurtcombinatie {}; ignoring
            """.format(pk, bc_code))

        return code, models.Buurt(
            pk=pk,
            code=code,
            naam=r['Buurtnaam'],
            brondocument_naam=r['Brondocumentverwijzing'],
            brondocument_datum=uva2.uva_datum(r['Brondocumentdatum']),
            ingang_cyclus=uva2.uva_datum(
                r['TijdvakGeldigheid/begindatumTijdvakGeldigheid']),
            stadsdeel_id=stadsdeel_id,
            vervallen=uva2.uva_indicatie(r['Indicatie-vervallen']),
            begin_geldigheid=uva2.uva_datum(
                r['TijdvakGeldigheid/begindatumTijdvakGeldigheid']),
            einde_geldigheid=uva2.uva_datum(
                r['TijdvakGeldigheid/einddatumTijdvakGeldigheid']),
            buurtcombinatie_id=bc_id,
        )

    def process_feature(self, feat):
        vollcode = feat.get('VOLLCODE')
        code = vollcode[1:]
        if code not in self.buurten:
            log.warning("""
            Buurt/SHP {} references non-existing buurt; skipping
            """.format(code))
            return

        self.buurten[code].geometrie = geo.get_multipoly(feat.geom.wkt)
        self.buurten[code].vollcode = vollcode


class ImportBbkTask(batch.BasicTask, metadata.UpdateDatasetMixin):
    name = "Import BBK"
    dataset_id = 'gebieden-bouwblok'

    def __init__(self, uva_path, shp_path):
        self.shp_path = shp_path
        self.uva_path = uva_path
        self.buurten = set()
        self.bouwblokken = dict()

    def before(self):
        self.buurten = set(models.Buurt.objects.values_list("pk", flat=True))

    def after(self):
        self.buurten.clear()
        self.bouwblokken.clear()
        self.update_metadata_uva2(self.uva_path, 'BBK')

        validate_geometry(models.Bouwblok)

    def process(self):
        self.bouwblokken = dict(
            uva2.process_uva2(self.uva_path, "BBK", self.process_row))

        geo.process_shp(
            self.shp_path, "GBD_Bouwblok.shp", self.process_feature)

        models.Bouwblok.objects.bulk_create(
            self.bouwblokken.values(), batch_size=database.BATCH_SIZE)

    def process_row(self, r):
        if not uva2.uva_geldig(
                r['TijdvakGeldigheid/begindatumTijdvakGeldigheid'],
                r['TijdvakGeldigheid/einddatumTijdvakGeldigheid']):
            return None

        if not uva2.uva_geldig(r['BBKBRT/TijdvakRelatie/begindatumRelatie'],
                               r['BBKBRT/TijdvakRelatie/einddatumRelatie']):
            return None

        pk = r['sleutelVerzendend']
        buurt_id = r['BBKBRT/BRT/sleutelVerzendend'] or None
        if buurt_id not in self.buurten:
            log.warning("""
            Bouwblok {} references non-existing buurt {}; ignoring
            """.format(pk, buurt_id))
            buurt_id = None

        code = r['Bouwbloknummer']
        return code, models.Bouwblok(
            pk=pk,
            code=code,
            ingang_cyclus=uva2.uva_datum(
                r['TijdvakGeldigheid/begindatumTijdvakGeldigheid']),
            buurt_id=buurt_id,
            begin_geldigheid=uva2.uva_datum(
                r['TijdvakGeldigheid/begindatumTijdvakGeldigheid']),
            einde_geldigheid=uva2.uva_datum(
                r['TijdvakGeldigheid/einddatumTijdvakGeldigheid']),
        )

    def process_feature(self, feat):
        code = feat.get('CODE')
        if code not in self.bouwblokken:
            log.warning("""
            BBK/SHP {} references non-existing bouwblok; skipping
            """.format(code))
            return

        self.bouwblokken[code].geometrie = geo.get_multipoly(feat.geom.wkt)


class ImportWplTask(batch.BasicTask):
    name = "Import WPL"

    def __init__(self, path):
        self.path = path
        self.gemeentes = set()

    def before(self):
        self.gemeentes = set(
            models.Gemeente.objects.values_list("pk", flat=True))

    def after(self):
        self.gemeentes.clear()

    def process(self):
        woonplaatsen = uva2.process_uva2(self.path, "WPL", self.process_row)
        models.Woonplaats.objects.bulk_create(
            woonplaatsen, batch_size=database.BATCH_SIZE)

    def process_row(self, r):
        if not uva2.geldig_tijdvak(r):
            return None

        if not uva2.geldige_relaties(r, 'WPLGME'):
            return None

        pk = r['sleutelverzendend']
        gemeente_id = r['WPLGME/GME/sleutelVerzendend']
        if gemeente_id not in self.gemeentes:
            log.warning("""
            Woonplaats {} references non-existing gemeente {}; skipping
            """.format(pk, gemeente_id))
            return None

        return models.Woonplaats(
            pk=pk,
            landelijk_id=r['Woonplaatsidentificatie'],
            naam=r['Woonplaatsnaam'],
            document_nummer=r['DocumentnummerMutatieWoonplaats'],
            document_mutatie=uva2.uva_datum(
                r['DocumentdatumMutatieWoonplaats']),
            naam_ptt=r['WoonplaatsPTTSchrijfwijze'],
            vervallen=uva2.uva_indicatie(r['Indicatie-vervallen']),
            gemeente_id=gemeente_id,
            begin_geldigheid=uva2.uva_datum(
                r['TijdvakGeldigheid/begindatumTijdvakGeldigheid']),
            einde_geldigheid=uva2.uva_datum(
                r['TijdvakGeldigheid/einddatumTijdvakGeldigheid']),
            mutatie_gebruiker=r['Mutatie-gebruiker'],
        )


class ImportOprTask(batch.BasicTask):
    name = "Import OPR"

    def __init__(self, path, wkt_path):
        self.path = path
        self.wkt_path = wkt_path
        self.bronnen = set()
        self.statussen = set()
        self.woonplaatsen = set()
        self.landelijke_ids = dict()
        self.openbare_ruimtes = dict()

    def before(self):
        self.bronnen = set(models.Bron.objects.values_list("pk", flat=True))
        self.statussen = set(
            models.Status.objects.values_list("pk", flat=True))
        self.woonplaatsen = set(
            models.Woonplaats.objects.values_list("pk", flat=True))

    def after(self):
        self.bronnen.clear()
        self.statussen.clear()
        self.woonplaatsen.clear()
        self.landelijke_ids.clear()
        self.openbare_ruimtes.clear()

    def process(self):

        self.landelijke_ids = uva2.read_landelijk_id_mapping(self.path, "OPR")
        self.openbare_ruimtes = dict(
            uva2.process_uva2(self.path, "OPR", self.process_row))

        geo.process_wkt(
            self.wkt_path, "BAG_OPENBARERUIMTE_GEOMETRIE.dat",
            self.process_wkt_row)

        models.OpenbareRuimte.objects.bulk_create(
            self.openbare_ruimtes.values(), batch_size=database.BATCH_SIZE)

        validate_geometry(models.OpenbareRuimte)

    def process_row(self, r):
        if not uva2.geldig_tijdvak(r):
            return None

        if not uva2.geldige_relaties(r, 'OPRBRN', 'OPRSTS', 'OPRWPL'):
            return None

        pk = r['sleutelVerzendend']
        bron_id = r['OPRBRN/BRN/Code'] or None
        status_id = r['OPRSTS/STS/Code'] or None
        woonplaats_id = r['OPRWPL/WPL/sleutelVerzendend'] or None
        landelijk_id = self.landelijke_ids.get(pk)

        if not landelijk_id:
            log.error("""
            OpenbareRuimte {} references non-existing landelijk_id {}; skipping
            """.format(pk, pk))
            return

        if bron_id and bron_id not in self.bronnen:
            log.warning("""
            OpenbareRuimte {} references non-existing bron {}; ignoring
            """.format(pk, bron_id))
            bron_id = None

        if status_id not in self.statussen:
            log.warning("""
                OpenbareRuimte {} references non-existing status {}; ignoring
                """.format(pk, status_id))
            status_id = None

        if woonplaats_id not in self.woonplaatsen:
            log.warning("""
            OpenbareRuimte {} references non-existing woonplaats {}; skipping
            """.format(pk, woonplaats_id))
            return None

        return pk, models.OpenbareRuimte(
            pk=pk,
            landelijk_id=landelijk_id,
            type=r['TypeOpenbareRuimteDomein'],
            naam=r['NaamOpenbareRuimte'],
            code=r['Straatcode'],
            document_nummer=r['DocumentnummerMutatieOpenbareRuimte'],
            document_mutatie=uva2.uva_datum(
                r['DocumentdatumMutatieOpenbareRuimte']),
            straat_nummer=r['Straatnummer'],
            naam_nen=r['StraatnaamNENSchrijfwijze'],
            naam_ptt=r['StraatnaamPTTSchrijfwijze'],
            vervallen=uva2.uva_indicatie(r['Indicatie-vervallen']),
            bron_id=bron_id,
            status_id=status_id,
            woonplaats_id=woonplaats_id,
            begin_geldigheid=uva2.uva_datum(
                r['TijdvakGeldigheid/begindatumTijdvakGeldigheid']),
            einde_geldigheid=uva2.uva_datum(
                r['TijdvakGeldigheid/einddatumTijdvakGeldigheid']),
            mutatie_gebruiker=r['Mutatie-gebruiker'],
        )

    def process_wkt_row(self, wkt_id, geometrie):
        key = '0' + wkt_id
        if key not in self.openbare_ruimtes:
            log.warning("""
            OpenbareRuimte/WKT {} references non-existing openbare ruimte {};
            skipping """.format(wkt_id, key))
            return

        self.openbare_ruimtes[key].geometrie = geo.get_multipoly(geometrie)


class SetHoofdAdres(batch.BasicTask):
    name = "set hoofdadressen"
    dataset_id = 'BAG'

    def __init__(self, path):

        self.path = path
        self.ligplaatsen = set()
        self.standplaatsen = set()
        self.verblijfsobjecten = set()
        self.nummeraanduidingen = set()

    def before(self):
        self.ligplaatsen = frozenset(
            models.Ligplaats.objects.values_list("pk", flat=True))

        self.standplaatsen = frozenset(
            models.Standplaats.objects.values_list("pk", flat=True))

        self.verblijfsobjecten = frozenset(
            models.Verblijfsobject.objects.values_list("pk", flat=True))

        self.nummeraanduidingen = frozenset(
            models.Nummeraanduiding.objects.values_list("pk", flat=True))

    def after(self):
        del self.ligplaatsen
        del self.standplaatsen
        del self.verblijfsobjecten
        del self.nummeraanduidingen

    def process(self):

        list(uva2.process_uva2(self.path, "NUMLIGHFD", self.process_numlig_row))
        list(uva2.process_uva2(self.path, "NUMSTAHFD", self.process_numsta_row))
        list(uva2.process_uva2(self.path, "NUMVBOHFD", self.process_numvbo_row))
        list(uva2.process_uva2(self.path, "NUMVBONVN", self.process_numvbonvn_row))

    def process_numlig_row(self, r):
        if not uva2.geldig_tijdvak(r):
            return

        if not uva2.geldige_relaties(r, 'NUMLIGHFD'):
            return

        pk = r['sleutelVerzendend']
        ligplaats_id = r['NUMLIGHFD/LIG/sleutelVerzendend']
        if ligplaats_id not in self.ligplaatsen:
            log.warning('Num-Lig-Hfd {} references non-existing ligplaats {}; skipping'.format(pk, ligplaats_id))
            return None

        nummeraanduiding_id = r['IdentificatiecodeNummeraanduiding']
        if nummeraanduiding_id not in self.nummeraanduidingen:
            log.warning(
                'Num-Lig-Hfd {} references non-existing nummeraanduiding {}; skipping'.format(pk, nummeraanduiding_id))
            return None

        nummeraanduiding = models.Nummeraanduiding.objects.get(pk=nummeraanduiding_id)
        nummeraanduiding.ligplaats_id = ligplaats_id
        nummeraanduiding.hoofdadres = True
        nummeraanduiding.save()

    def process_numsta_row(self, r):
        if not uva2.geldig_tijdvak(r):
            return

        if not uva2.geldige_relaties(r, 'NUMSTAHFD'):
            return

        pk = r['sleutelVerzendend']
        standplaats_id = r['NUMSTAHFD/STA/sleutelVerzendend']
        if standplaats_id not in self.standplaatsen:
            log.warning('Num-Sta-Hfd {} references non-existing standplaats {}; skipping'.format(pk, standplaats_id))
            return None

        nummeraanduiding_id = r['IdentificatiecodeNummeraanduiding']
        if nummeraanduiding_id not in self.nummeraanduidingen:
            log.warning(
                'Num-Sta-Hfd {} references non-existing nummeraanduiding {}; skipping'.format(pk, nummeraanduiding_id))
            return None

        nummeraanduiding = models.Nummeraanduiding.objects.get(id=nummeraanduiding_id)
        nummeraanduiding.standplaats_id = standplaats_id
        nummeraanduiding.hoofdadres = True
        nummeraanduiding.save()

    def process_numvbo_row(self, r):
        if not uva2.geldig_tijdvak(r):
            return

        if not uva2.geldige_relaties(r, 'NUMVBOHFD'):
            return

        pk = r['sleutelVerzendend']
        vbo_id = r['NUMVBOHFD/VBO/sleutelVerzendend']
        if vbo_id not in self.verblijfsobjecten:
            log.warning('Num-Vbo-Hfd {} references non-existing verblijfsobject {}; skipping'.format(pk, vbo_id))
            return None

        nummeraanduiding_id = r['IdentificatiecodeNummeraanduiding']
        if nummeraanduiding_id not in self.nummeraanduidingen:
            log.warning(
                'Num-Vbo-Hfd {} references non-existing nummeraanduiding {}; skipping'.format(pk, nummeraanduiding_id))
            return None

        nummeraanduiding = models.Nummeraanduiding.objects.get(id=nummeraanduiding_id)
        nummeraanduiding.verblijfsobject_id = vbo_id
        nummeraanduiding.hoofdadres = True
        nummeraanduiding.save()

    def process_numvbonvn_row(self, r):
        if not uva2.geldig_tijdvak(r):
            return

        if not uva2.geldige_relaties(r, 'NUMVBONVN'):
            return

        pk = r['sleutelVerzendend']
        vbo_id = r['NUMVBONVN/sleutelVerzendend']
        if vbo_id not in self.verblijfsobjecten:
            log.warning('Num-Vbo-Nvn {} references non-existing verblijfsobject {}; skipping'.format(pk, vbo_id))
            return None

        nummeraanduiding_id = r['IdentificatiecodeNummeraanduiding']
        if nummeraanduiding_id not in self.nummeraanduidingen:
            log.warning(
                'Num-Vbo-Nvn {} references non-existing nummeraanduiding {}; skipping'.format(pk, nummeraanduiding_id))
            return None

        nummeraanduiding = models.Nummeraanduiding.objects.get(id=nummeraanduiding_id)
        nummeraanduiding.verblijfsobject_id = vbo_id
        nummeraanduiding.hoofdadres = False
        nummeraanduiding.save()


class ImportNumTask(batch.BasicTask, metadata.UpdateDatasetMixin):
    name = "Import NUM"
    dataset_id = 'BAG'

    def __init__(self, path):
        self.path = path
        self.bronnen = set()
        self.statussen = set()
        self.openbare_ruimtes = set()
        self.nummeraanduidingen = dict()
        self.landelijke_ids = dict()

    def before(self):
        self.bronnen = set(models.Bron.objects.values_list("pk", flat=True))
        self.statussen = set(
            models.Status.objects.values_list("pk", flat=True))

        self.openbare_ruimtes = set(
            models.OpenbareRuimte.objects.values_list("pk", flat=True))

    def after(self):
        self.bronnen.clear()
        self.statussen.clear()
        self.openbare_ruimtes.clear()

        self.nummeraanduidingen.clear()

        self.update_metadata_uva2(self.path, 'NUM')

    def process(self):

        self.landelijke_ids = uva2.read_landelijk_id_mapping(self.path, "NUM")

        self.nummeraanduidingen = dict(
            uva2.process_uva2(self.path, "NUM", self.process_num_row))

        models.Nummeraanduiding.objects.bulk_create(
            self.nummeraanduidingen.values(), batch_size=database.BATCH_SIZE)

    def process_num_row(self, r):
        if not uva2.geldig_tijdvak(r):
            return None

        if not uva2.geldige_relaties(r, 'NUMBRN', 'NUMSTS', 'NUMOPR'):
            return None

        pk = r['sleutelVerzendend']
        bron_id = r['NUMBRN/BRN/Code'] or None
        status_id = r['NUMSTS/STS/Code'] or None
        openbare_ruimte_id = r['NUMOPR/OPR/sleutelVerzendend'] or None
        landelijk_id = self.landelijke_ids.get(
            r['IdentificatiecodeNummeraanduiding'])

        if not landelijk_id:
            log.error('Nummeraanduiding {} references non-existing landelijk_id {}; skipping'.format(pk, landelijk_id))
            return

        if bron_id and bron_id not in self.bronnen:
            log.warning('Nummeraanduiding {} references non-existing bron {}; ignoring'.format(pk, bron_id))
            bron_id = None

        if status_id not in self.statussen:
            log.warning('Nummeraanduiding {} references non-existing status {}; ignoring'.format(pk, status_id))
            status_id = None

        if openbare_ruimte_id not in self.openbare_ruimtes:
            log.warning('Nummeraanduiding {} references non-existing openbare ruimte {}; skipping'
                        .format(pk, openbare_ruimte_id))
            return None

        return pk, models.Nummeraanduiding(
            pk=pk,
            landelijk_id=landelijk_id,
            huisnummer=r['Huisnummer'],
            huisletter=r['Huisletter'],
            huisnummer_toevoeging=r['Huisnummertoevoeging'],
            postcode=r['Postcode'],
            document_mutatie=uva2.uva_datum(r['DocumentdatumMutatieNummeraanduiding']),
            document_nummer=r['DocumentnummerMutatieNummeraanduiding'],
            type=r['TypeAdresseerbaarObjectDomein'],
            adres_nummer=r['Adresnummer'],
            vervallen=uva2.uva_indicatie(r['Indicatie-vervallen']),
            bron_id=bron_id,
            status_id=status_id,
            openbare_ruimte_id=openbare_ruimte_id,
            begin_geldigheid=uva2.uva_datum(r['TijdvakGeldigheid/begindatumTijdvakGeldigheid']),
            einde_geldigheid=uva2.uva_datum(r['TijdvakGeldigheid/einddatumTijdvakGeldigheid']),
            mutatie_gebruiker=r['Mutatie-gebruiker'],
        )


class ImportLigTask(batch.BasicTask):
    name = "Import LIG"

    def __init__(self, bag_path, wkt_path):
        self.bag_path = bag_path
        self.wkt_path = wkt_path
        self.bronnen = set()
        self.statussen = set()
        self.buurten = set()
        self.landelijke_ids = dict()

        self.ligplaatsen = dict()

    def before(self):
        self.bronnen = set(models.Bron.objects.values_list("pk", flat=True))
        self.statussen = set(models.Status.objects.values_list("pk", flat=True))
        self.buurten = set(models.Buurt.objects.values_list("pk", flat=True))

    def after(self):
        self.bronnen.clear()
        self.statussen.clear()
        self.buurten.clear()

        self.ligplaatsen.clear()

    def process(self):
        self.landelijke_ids = uva2.read_landelijk_id_mapping(self.bag_path, "LIG")

        self.ligplaatsen = dict(uva2.process_uva2(self.bag_path, "LIG", self.process_row))
        geo.process_wkt(self.wkt_path, 'BAG_LIGPLAATS_GEOMETRIE.dat', self.process_wkt_row)

        models.Ligplaats.objects.bulk_create(self.ligplaatsen.values(), batch_size=database.BATCH_SIZE)

    def process_row(self, r):
        if not uva2.geldig_tijdvak(r):
            return None

        if not uva2.geldige_relaties(r, 'LIGBRN', 'LIGSTS', 'LIGBRT'):
            return None

        pk = r['sleutelverzendend']
        bron_id = r['LIGBRN/BRN/Code'] or None
        status_id = r['LIGSTS/STS/Code'] or None
        buurt_id = r['LIGBRT/BRT/sleutelVerzendend'] or None
        landelijk_id = self.landelijke_ids.get(r['Ligplaatsidentificatie'])

        if not landelijk_id:
            log.error('Ligplaats {} references non-existing landelijk_id {}; skipping'.format(pk, landelijk_id))
            return

        if bron_id and bron_id not in self.bronnen:
            log.warning('Ligplaats {} references non-existing bron {}; ignoring'.format(pk, bron_id))
            bron_id = None

        if status_id and status_id not in self.statussen:
            log.warning('Ligplaats {} references non-existing status {}; ignoring'.format(pk, status_id))
            status_id = None

        if buurt_id and buurt_id not in self.buurten:
            log.warning('Ligplaats {} references non-existing buurt {}; ignoring'.format(pk, status_id))
            buurt_id = None

        return pk, models.Ligplaats(
            pk=pk,
            landelijk_id=landelijk_id,
            vervallen=uva2.uva_indicatie(r['Indicatie-vervallen']),
            document_nummer=r['DocumentnummerMutatieLigplaats'],
            document_mutatie=uva2.uva_datum(r['DocumentdatumMutatieLigplaats']),
            bron_id=bron_id,
            status_id=status_id,
            buurt_id=buurt_id,
            begin_geldigheid=uva2.uva_datum(r['TijdvakGeldigheid/begindatumTijdvakGeldigheid']),
            einde_geldigheid=uva2.uva_datum(r['TijdvakGeldigheid/einddatumTijdvakGeldigheid']),
            mutatie_gebruiker=r['Mutatie-gebruiker'],
        )

    def process_wkt_row(self, wkt_id, geometrie):
        key = '0' + wkt_id
        if key not in self.ligplaatsen:
            log.warning('Ligplaats/WKT {} references non-existing ligplaats {}; skipping'.format(wkt_id, key))
            return

        self.ligplaatsen[key].geometrie = geometrie


class ImportStaTask(batch.BasicTask):
    name = "Import STA"

    def __init__(self, bag_path, wkt_path):
        self.bag_path = bag_path
        self.wkt_path = wkt_path
        self.bronnen = set()
        self.statussen = set()
        self.buurten = set()
        self.landelijke_ids = dict()

        self.standplaatsen = dict()

    def before(self):
        self.bronnen = set(models.Bron.objects.values_list("pk", flat=True))
        self.statussen = set(models.Status.objects.values_list("pk", flat=True))
        self.buurten = set(models.Buurt.objects.values_list("pk", flat=True))

    def after(self):
        self.bronnen.clear()
        self.statussen.clear()
        self.buurten.clear()
        self.standplaatsen.clear()

        validate_geometry(models.Standplaats)

    def process(self):
        self.landelijke_ids = uva2.read_landelijk_id_mapping(self.bag_path, "STA")
        self.standplaatsen = dict(uva2.process_uva2(self.bag_path, "STA", self.process_row))
        geo.process_wkt(self.wkt_path, "BAG_STANDPLAATS_GEOMETRIE.dat", self.process_wkt_row)

        models.Standplaats.objects.bulk_create(self.standplaatsen.values(), batch_size=database.BATCH_SIZE)

    def process_row(self, r):
        if not uva2.geldig_tijdvak(r):
            return

        if not uva2.geldige_relaties(r, 'STABRN', 'STASTS', 'STABRT'):
            return

        pk = r['sleutelverzendend']
        bron_id = r['STABRN/BRN/Code'] or None
        status_id = r['STASTS/STS/Code'] or None
        buurt_id = r['STABRT/BRT/sleutelVerzendend'] or None
        landelijk_id = self.landelijke_ids.get(r['Standplaatsidentificatie'])

        if not landelijk_id:
            log.error('Standplaats {} references non-existing landelijk_id {}; skipping'.format(pk, landelijk_id))
            return

        if bron_id and bron_id not in self.bronnen:
            log.warning('Standplaats {} references non-existing bron {}; ignoring'.format(pk, bron_id))
            bron_id = None

        if status_id and status_id not in self.statussen:
            log.warning('Standplaats {} references non-existing status {}; ignoring'.format(pk, status_id))
            status_id = None

        if buurt_id and buurt_id not in self.buurten:
            log.warning('Standplaats {} references non-existing buurt {}; ignoring'.format(pk, status_id))
            buurt_id = None

        return pk, models.Standplaats(
            pk=pk,
            landelijk_id=landelijk_id,
            vervallen=uva2.uva_indicatie(r['Indicatie-vervallen']),
            document_nummer=r['DocumentnummerMutatieStandplaats'],
            document_mutatie=uva2.uva_datum(r['DocumentdatumMutatieStandplaats']),
            bron_id=bron_id,
            status_id=status_id,
            buurt_id=buurt_id,
            begin_geldigheid=uva2.uva_datum(r['TijdvakGeldigheid/begindatumTijdvakGeldigheid']),
            einde_geldigheid=uva2.uva_datum(r['TijdvakGeldigheid/einddatumTijdvakGeldigheid']),
            mutatie_gebruiker=r['Mutatie-gebruiker'],
        )

    def process_wkt_row(self, wkt_id, geometrie):
        key = '0' + wkt_id
        if key not in self.standplaatsen:
            log.warning('Standplaats/WKT {} references non-existing standplaats {}; skipping'.format(wkt_id, key))
            return

        self.standplaatsen[key].geometrie = geometrie


class ImportVboTask(batch.BasicTask):
    name = "Import VBO"

    def __init__(self, path):
        self.path = path
        self.redenen_afvoer = set()
        self.redenen_opvoer = set()
        self.bronnen = set()
        self.eigendomsverhoudingen = set()
        self.financieringswijzes = set()
        self.gebruik = set()
        self.locaties_ingang = set()
        self.liggingen = set()
        self.toegang = set()
        self.statussen = set()
        self.buurten = set()
        self.landelijke_ids = dict()
        self.indicaties = dict()

    def before(self):
        self.redenen_afvoer = set(models.RedenAfvoer.objects.values_list("pk", flat=True))
        self.redenen_opvoer = set(models.RedenOpvoer.objects.values_list("pk", flat=True))
        self.bronnen = set(models.Bron.objects.values_list("pk", flat=True))
        self.eigendomsverhoudingen = set(models.Eigendomsverhouding.objects.values_list("pk", flat=True))
        self.financieringswijzes = set(models.Financieringswijze.objects.values_list("pk", flat=True))
        self.gebruik = set(models.Gebruik.objects.values_list("pk", flat=True))
        self.locaties_ingang = set(models.LocatieIngang.objects.values_list("pk", flat=True))
        self.liggingen = set(models.Ligging.objects.values_list("pk", flat=True))
        self.toegang = set(models.Toegang.objects.values_list("pk", flat=True))
        self.statussen = set(models.Status.objects.values_list("pk", flat=True))
        self.buurten = set(models.Buurt.objects.values_list("pk", flat=True))

    def after(self):
        self.redenen_afvoer.clear()
        self.redenen_opvoer.clear()
        self.bronnen.clear()
        self.eigendomsverhoudingen.clear()
        self.financieringswijzes.clear()
        self.gebruik.clear()
        self.locaties_ingang.clear()
        self.liggingen.clear()
        self.toegang.clear()
        self.statussen.clear()
        self.buurten.clear()

    def process(self):
        self.landelijke_ids = uva2.read_landelijk_id_mapping(self.path, "VBO")
        self.indicaties = uva2.read_indicaties(self.path)

        verblijfsobjecten = uva2.process_uva2(self.path, "VBO", self.process_row)

        models.Verblijfsobject.objects.bulk_create(verblijfsobjecten, batch_size=database.BATCH_SIZE)

        validate_geometry(models.Verblijfsobject)

    def process_row(self, r):
        if not uva2.geldig_tijdvak(r):
            return

        if not uva2.geldige_relaties(
                r, 'VBOAVR', 'VBOOVR', 'VBOBRN', 'VBOEGM',
                'VBOFNG', 'VBOGBK', 'VBOLOC', 'VBOLGG',
                'VBOMNT', 'VBOTGG', 'VBOOVR', 'VBOSTS',
                'VBOBRT'):
            return

        x = r['X-Coordinaat']
        y = r['Y-Coordinaat']

        if x and y:
            geo = Point(int(x), int(y))
        else:
            geo = None

        pk = r['sleutelverzendend']
        reden_afvoer_id = r['VBOAVR/AVR/Code'] or None
        reden_opvoer_id = r['VBOOVR/OVR/Code'] or None
        bron_id = r['VBOBRN/BRN/Code'] or None
        eigendomsverhouding_id = r['VBOEGM/EGM/Code'] or None
        financieringswijze_id = r['VBOFNG/FNG/Code'] or None
        gebruik_id = r['VBOGBK/GBK/Code'] or None
        locatie_ingang_id = r['VBOLOC/LOC/Code'] or None
        ligging_id = r['VBOLGG/LGG/Code'] or None
        toegang_id = r['VBOTGG/TGG/Code'] or None
        status_id = r['VBOSTS/STS/Code'] or None
        buurt_id = r['VBOBRT/BRT/sleutelVerzendend'] or None
        landelijk_id = self.landelijke_ids.get(r['Verblijfsobjectidentificatie'])

        if not landelijk_id:
            log.error('Verblijfsobject {} references non-existing landelijk_id {}; skipping'.format(pk, landelijk_id))
            return

        if reden_afvoer_id and reden_afvoer_id not in self.redenen_afvoer:
            log.warning('Verblijfsobject {} references non-existing reden afvoer {}; ignoring'.format(pk, bron_id))
            reden_afvoer_id = None

        if reden_opvoer_id and reden_opvoer_id not in self.redenen_opvoer:
            log.warning('Verblijfsobject {} references non-existing reden opvoer {}; ignoring'.format(pk, bron_id))
            reden_opvoer_id = None

        if bron_id and bron_id not in self.bronnen:
            log.warning('Verblijfsobject {} references non-existing bron {}; ignoring'.format(pk, bron_id))
            bron_id = None

        if eigendomsverhouding_id and eigendomsverhouding_id not in self.eigendomsverhoudingen:
            log.warning(
                'Verblijfsobject {} references non-existing eigendomsverhouding {}; ignoring'.format(
                    pk, eigendomsverhouding_id))

            eigendomsverhouding_id = None

        if financieringswijze_id and financieringswijze_id not in self.financieringswijzes:
            log.warning(
                'Verblijfsobject {} references non-existing financieringswijze {}; ignoring'.format(
                    pk, financieringswijze_id))

            financieringswijze_id = None

        if gebruik_id and gebruik_id not in self.gebruik:
            log.warning('Verblijfsobject {} references non-existing gebruik {}; ignoring'.format(pk, gebruik_id))
            gebruik_id = None

        if locatie_ingang_id and locatie_ingang_id not in self.locaties_ingang:
            log.warning(
                'Verblijfsobject {} references non-existing locatie ingang {}; ignoring'.format(pk, locatie_ingang_id))
            locatie_ingang_id = None

        if ligging_id and ligging_id not in self.liggingen:
            log.warning('Verblijfsobject {} references non-existing ligging {}; ignoring'.format(pk, ligging_id))
            ligging_id = None

        if toegang_id and toegang_id not in self.toegang:
            log.warning('Verblijfsobject {} references non-existing toegang {}; ignoring'.format(pk, toegang_id))
            toegang_id = None

        if status_id and status_id not in self.statussen:
            log.warning('Verblijfsobject {} references non-existing status {}; ignoring'.format(pk, status_id))
            status_id = None

        if buurt_id and buurt_id not in self.buurten:
            log.warning('Verblijfsobject {} references non-existing bron {}; ignoring'.format(pk, buurt_id))
            buurt_id = None

        if landelijk_id not in self.indicaties:
            log.warning(
                'Verblijfsobject {} references non-existing ind_gecontateerd / ind_inonderzoek; ignoring'.format(
                    landelijk_id))
            ind_inonderzoek = None
            ind_geconstateerd = None
        else:
            ind_geconstateerd, ind_inonderzoek = self.indicaties[landelijk_id]

        return models.Verblijfsobject(
            pk=pk,
            landelijk_id=landelijk_id,
            geometrie=geo,
            oppervlakte=uva2.uva_nummer(r['OppervlakteVerblijfsobject']),
            document_mutatie=uva2.uva_datum(
                r['DocumentdatumMutatieVerblijfsobject']),
            document_nummer=(r['DocumentnummerMutatieVerblijfsobject']),
            bouwlaag_toegang=uva2.uva_nummer(r['Bouwlaagtoegang']),
            status_coordinaat_code=(r['StatusCoordinaatDomein']),
            status_coordinaat_omschrijving=(r['OmschrijvingCoordinaatDomein']),
            verhuurbare_eenheden=r['AantalVerhuurbareEenheden'] or None,
            bouwlagen=uva2.uva_nummer(r['AantalBouwlagen']),
            type_woonobject_code=(r['TypeWoonobjectDomein']),
            type_woonobject_omschrijving=(
                r['OmschrijvingTypeWoonobjectDomein']),
            woningvoorraad=uva2.uva_indicatie(r['IndicatieWoningvoorraad']),
            aantal_kamers=uva2.uva_nummer(r['AantalKamers']),
            vervallen=uva2.uva_indicatie(r['Indicatie-vervallen']),
            reden_afvoer_id=reden_afvoer_id,
            reden_opvoer_id=reden_opvoer_id,
            bron_id=bron_id,
            eigendomsverhouding_id=eigendomsverhouding_id,
            financieringswijze_id=financieringswijze_id,
            gebruik_id=gebruik_id,
            locatie_ingang_id=locatie_ingang_id,
            ligging_id=ligging_id,
            # ?=(r['VBOMNT/MNT/Code']),
            toegang_id=toegang_id,
            # ?=(r['VBOOVR/OVR/Code']),
            status_id=status_id,
            buurt_id=buurt_id,
            begin_geldigheid=uva2.uva_datum(
                r['TijdvakGeldigheid/begindatumTijdvakGeldigheid']),
            einde_geldigheid=uva2.uva_datum(
                r['TijdvakGeldigheid/einddatumTijdvakGeldigheid']),
            mutatie_gebruiker=r['Mutatie-gebruiker'],
            ind_geconstateerd=ind_geconstateerd,
            ind_inonderzoek=ind_inonderzoek,
        )


class ImportPndTask(batch.BasicTask):
    name = "Import PND"

    def __init__(self, bag_path, wkt_path):
        self.wkt_path = wkt_path
        self.bag_path = bag_path
        self.statussen = set()
        self.bouwblokken = set()
        self.panden = dict()
        self.landelijke_ids = dict()

    def before(self):
        self.statussen = set(models.Status.objects.values_list("pk", flat=True))
        self.bouwblokken = set(models.Bouwblok.objects.values_list("pk", flat=True))

    def after(self):
        self.statussen.clear()
        self.panden.clear()
        self.bouwblokken.clear()
        self.landelijke_ids.clear()

    def process(self):
        self.landelijke_ids = uva2.read_landelijk_id_mapping(self.bag_path, "PND")
        self.panden = dict(uva2.process_uva2(self.bag_path, "PND", self.process_row))
        geo.process_wkt(self.wkt_path, "BAG_PAND_GEOMETRIE.dat", self.process_wkt_row)

        models.Pand.objects.bulk_create(self.panden.values(), batch_size=database.BATCH_SIZE)

    def process_row(self, r):
        if not uva2.geldig_tijdvak(r):
            return

        if not uva2.geldige_relaties(r, 'PNDSTS', 'PNDBBK'):
            return

        pk = r['sleutelverzendend']
        status_id = r['PNDSTS/STS/Code'] or None
        bbk_id = r['PNDBBK/BBK/sleutelVerzendend'] or None
        landelijk_id = self.landelijke_ids.get(r['Pandidentificatie'])

        if not landelijk_id:
            log.error('Pand {} references non-existing landelijk_id {}; skipping'.format(pk, landelijk_id))
            return

        if status_id and status_id not in self.statussen:
            log.warning('Pand {} references non-existing status {}; ignoring'.format(pk, status_id))
            status_id = None

        if bbk_id and bbk_id not in self.bouwblokken:
            log.warning('Pand {} references non-existing bouwblok {}; ignoring'.format(pk, bbk_id))
            bbk_id = None

        return pk, models.Pand(
            pk=pk,
            landelijk_id=landelijk_id,
            document_mutatie=uva2.uva_datum(r['DocumentdatumMutatiePand']),
            document_nummer=(r['DocumentnummerMutatiePand']),
            bouwjaar=uva2.uva_nummer(r['OorspronkelijkBouwjaarPand']),
            laagste_bouwlaag=uva2.uva_nummer(r['LaagsteBouwlaag']),
            hoogste_bouwlaag=uva2.uva_nummer(r['HoogsteBouwlaag']),
            pandnummer=(r['Pandnummer']),
            vervallen=uva2.uva_indicatie(r['Indicatie-vervallen']),
            status_id=status_id,
            begin_geldigheid=uva2.uva_datum(r['TijdvakGeldigheid/begindatumTijdvakGeldigheid']),
            einde_geldigheid=uva2.uva_datum(r['TijdvakGeldigheid/einddatumTijdvakGeldigheid']),
            mutatie_gebruiker=r['Mutatie-gebruiker'],
            bouwblok_id=bbk_id,
        )

    def process_wkt_row(self, wkt_id, geometrie):
        key = '0' + wkt_id
        if key not in self.panden:
            log.warning('Pand/WKT {} references non-existing pand {}; skipping'.format(wkt_id, key))
            return

        self.panden[key].geometrie = geometrie


class ImportPndVboTask(batch.BasicTask):
    name = "Import PNDVBO"

    def __init__(self, path):
        self.path = path
        self.panden = set()
        self.vbos = set()

    def before(self):

        self.panden = frozenset(
            models.Pand.objects.values_list("pk", flat=True))

        self.vbos = frozenset(
            models.Verblijfsobject.objects.values_list("pk", flat=True))

    def after(self):
        self.panden = None
        self.vbos = None

    def process(self):
        relaties = frozenset(
            uva2.process_uva2(self.path, "PNDVBO", self.process_row))

        models.VerblijfsobjectPandRelatie.objects.bulk_create(
            relaties, batch_size=database.BATCH_SIZE)

    def process_row(self, r):
        if not uva2.geldig_tijdvak(r):
            return None

        if not uva2.geldige_relaties(r, 'PNDVBO'):
            return None

        pand_id = r['sleutelverzendend']
        vbo_id = r['PNDVBO/VBO/sleutelVerzendend']

        if vbo_id not in self.vbos:
            log.warning('Pand/VBO {} references non-existing verblijfsobject {}; skipping'.format(pand_id, vbo_id))
            return None

        if pand_id not in self.panden:
            log.warning('Pand/VBO {} references non-existing pand {}; skipping'.format(pand_id, pand_id))
            return None

        return models.VerblijfsobjectPandRelatie(
            verblijfsobject_id=vbo_id,
            pand_id=pand_id,
        )


BAG_DOC_TYPES = [
    documents.Bouwblok,
    documents.Gebied,
]


class DeleteGebiedIndexTask(index.DeleteIndexTask):
    index = settings.ELASTIC_INDICES['BAG_GEBIED']
    doc_types = [documents.Gebied]


class DeleteBouwblokIndexTask(index.DeleteIndexTask):
    index = settings.ELASTIC_INDICES['BAG_BOUWBLOK']
    doc_types = [documents.Bouwblok]


class DeleteNummerAanduidingIndexTask(index.DeleteIndexTask):
    index = settings.ELASTIC_INDICES['NUMMERAANDUIDING']
    doc_types = [documents.Nummeraanduiding]


class IndexLigplaatsTask(index.ImportIndexTask):
    name = "index ligplaatsen"
    queryset = models.Ligplaats.objects.\
        prefetch_related('adressen').\
        prefetch_related('adressen__openbare_ruimte')

    def convert(self, obj):
        return documents.from_ligplaats(obj)


class IndexStandplaatsTask(index.ImportIndexTask):
    name = "index standplaatsen"
    queryset = models.Standplaats.objects.\
        prefetch_related('adressen').\
        prefetch_related('adressen__openbare_ruimte')

    def convert(self, obj):
        return documents.from_standplaats(obj)


class IndexVerblijfsobjectTask(index.ImportIndexTask):
    name = "index verblijfsobjecten"
    queryset = models.Verblijfsobject.objects.\
        prefetch_related('adressen').\
        prefetch_related('adressen__openbare_ruimte').\
        prefetch_related('gebruiksdoelen')

    def convert(self, obj):
        return documents.from_verblijfsobject(obj)


class IndexOpenbareRuimteTask(index.ImportIndexTask):
    name = "index openbare ruimtes"
    queryset = models.OpenbareRuimte.objects.prefetch_related('adressen')

    def convert(self, obj):
        return documents.from_openbare_ruimte(obj)


#########################################################
# gebieden tasks
#########################################################


class IndexUnescoTask(index.ImportIndexTask):
    name = "index unesco"
    queryset = models.Unesco.objects.all()

    def convert(self, obj):
        return documents.from_unesco(obj)


class IndexBuurtTask(index.ImportIndexTask):
    name = "index buurten"
    queryset = models.Buurt.objects.all()

    def convert(self, obj):
        return documents.from_buurt(obj)


class IndexBuurtcombinatieTask(index.ImportIndexTask):
    name = "index buurtcombinaties"
    queryset = models.Buurtcombinatie.objects.all()

    def convert(self, obj):
        return documents.from_buurtcombinatie(obj)


class IndexGebiedsgerichtWerkenTask(index.ImportIndexTask):
    name = "index gebiedsgerichtwerken"
    queryset = models.Gebiedsgerichtwerken.objects.all()

    def convert(self, obj):
        return documents.from_gebiedsgerichtwerken(obj)


class IndexStadsdeelTask(index.ImportIndexTask):
    name = "index stadsdeel"
    queryset = models.Stadsdeel.objects.all()

    def convert(self, obj):
        return documents.from_stadsdeel(obj)


class IndexGrootstedelijkgebiedTask(index.ImportIndexTask):
    name = "Index grootstedelijk"
    queryset = models.Grootstedelijkgebied.objects.all()

    def convert(self, obj):
        return documents.from_grootstedelijk(obj)


class IndexGemeenteTask(index.ImportIndexTask):
    name = "index gemeebten"
    queryset = models.Gemeente.objects.all()

    def convert(self, obj):
        return documents.from_gemeente(obj)


class IndexWoonplaatsTask(index.ImportIndexTask):
    name = "index gemeebten"
    queryset = models.Woonplaats.objects.all()

    def convert(self, obj):
        return documents.from_woonplaats(obj)


##########################################################
##########################################################


class IndexNummerAanduidingTask(index.ImportIndexTask):
    name = "index nummer aanduidingen"
    queryset = models.Nummeraanduiding.objects.\
        prefetch_related('verblijfsobject').\
        prefetch_related('verblijfsobject__status').\
        prefetch_related('standplaats').\
        prefetch_related('standplaats__status').\
        prefetch_related('ligplaats').\
        prefetch_related('ligplaats__status').\
        prefetch_related('status').\
        prefetch_related('openbare_ruimte')

    def convert(self, obj):
        return documents.from_nummeraanduiding_ruimte(obj)


class IndexBouwblokTask(index.ImportIndexTask):
    name = "index bouwblokken"
    queryset = models.Bouwblok.objects.all()

    def convert(self, obj):
        return documents.from_bouwblok(obj)


# These files don't have a UVA file
class ImportBuurtcombinatieTask(batch.BasicTask):
    """
    layer.fields:

    ['ID', 'NAAM', 'CODE', 'VOLLCODE', 'DOCNR',
     'DOCDATUM', 'INGSDATUM', 'EINDDATUM']
    """

    name = "Import GBD Buurtcombinatie"

    def __init__(self, shp_path):
        self.shp_path = shp_path
        self.stadsdelen = dict()

    def before(self):
        self.stadsdelen = dict(
            models.Stadsdeel.objects.values_list("code", "id"))

    def after(self):
        self.stadsdelen.clear()
        validate_geometry(models.Buurtcombinatie)

    def process(self):
        bcs = geo.process_shp(
            self.shp_path, "GBD_Buurtcombinatie.shp", self.process_feature)

        for buurtcombinatie in bcs:
            buurtcombinatie.save()

    def process_feature(self, feat):
        vollcode = feat.get('VOLLCODE')

        return models.Buurtcombinatie(
            id=str(int(feat.get('ID'))),
            naam=feat.get('NAAM'),
            code=feat.get('CODE'),
            vollcode=vollcode,
            brondocument_naam=feat.get('DOCNR'),
            brondocument_datum=feat.get('DOCDATUM'),
            ingang_cyclus=feat.get('INGSDATUM'),
            geometrie=geo.get_multipoly(feat.geom.wkt),
            stadsdeel_id=self.stadsdelen.get(vollcode[0]),
            begin_geldigheid=feat.get('INGSDATUM'),
            einde_geldigheid=feat.get('EINDDATUM'),
        )


def log_details_wrong_geometry(model):
    """
    log details of wrong geometry.
    postgres has function for that.
    easy debugging..
    """

    table = model._meta.db_table

    explain_error_sql = f"""

    SELECT id, reason(ST_IsValidDetail(geometrie)),
               ST_AsText(location(ST_IsValidDetail(geometrie))) as location
    FROM {table}
    WHERE ST_IsValid(geometrie) = false;
    """

    with connection.cursor() as c:
        c.execute(explain_error_sql)

        row = c.fetchone()

        log.error(f'\n\n!!! WRONG GEOMETRY in {table} !!!\n\n')
        while row is not None:
            log.error(f'id: {row[0]} : {row[1]} : {row[2]}')
            row = c.fetchone()


def validate_geometry(model):
    """
    given model validdate geometry of crash.
    """
    invalid = model.objects.filter(
        geometrie__isvalid=False)

    count = invalid.count()

    if count:
        log.error(model)
        log.error([o.id for o in invalid])
        # print out details of wrong geometry. postgres has function for that.
        log_details_wrong_geometry(model)

    # crash if any errors.
    assert count == 0


class ImportGebiedsgerichtwerkenTask(batch.BasicTask):
    """
    layer.fields:

    ['NAAM', 'CODE', 'STADSDEEL', 'INGSDATUM',
     'EINDDATUM', 'DOCNR', 'DOCDATUM']
    """

    name = "Import GBD Gebiedsgerichtwerken"

    def __init__(self, shp_path):
        self.shp_path = shp_path
        self.stadsdelen = dict()

    def before(self):
        self.stadsdelen = dict(
            models.Stadsdeel.objects.values_list("code", "pk"))

    def after(self):
        """
        Validate geometry
        """
        self.stadsdelen.clear()
        validate_geometry(models.Gebiedsgerichtwerken)

    def process(self):
        ggws = geo.process_shp(
            self.shp_path, "GBD_gebiedsgerichtwerken.shp",
            self.process_feature)

        for gebied in ggws:
            gebied.save()

    def process_feature(self, feat):
        sdl = feat.get('STADSDEEL')
        if sdl not in self.stadsdelen:
            log.warning('Gebiedsgerichtwerken {} references non-existing stadsdeel {}; skipping'.format(sdl, sdl))
            return

        code = feat.get('CODE')
        return models.Gebiedsgerichtwerken(
            id=code,
            naam=feat.get('NAAM'),
            code=code,
            stadsdeel_id=self.stadsdelen[sdl],
            geometrie=geo.get_multipoly(feat.geom.wkt),
        )


class ImportGrootstedelijkgebiedTask(batch.BasicTask):
    """
    layer.fields:

    ['NAAM']
    """

    name = "Import GBD Grootstedelijkgebied"

    def __init__(self, shp_path):
        self.shp_path = shp_path

    def before(self):
        pass

    def after(self):
        """
        Validate geometry
        """
        validate_geometry(models.Grootstedelijkgebied)

    def process(self):
        ggbs = geo.process_shp(
            self.shp_path,
            "GBD_grootstedelijke_projecten.shp", self.process_feature)

        for ggb in ggbs:
            ggb.save()

    def process_feature(self, feat):
        naam = feat.get('NAAM')
        return models.Grootstedelijkgebied(
            id=slugify(naam),
            naam=naam,
            geometrie=geo.get_multipoly(feat.geom.wkt),
        )


class ImportUnescoTask(batch.BasicTask):
    """
    layer.fields:

    ['NAAM']
    """

    name = "Import GBD unesco"

    def __init__(self, shp_path):
        self.shp_path = shp_path

    def before(self):
        pass

    def after(self):
        """
        Validate geometry
        """
        validate_geometry(models.Unesco)

    def process(self):
        unesco = geo.process_shp(
            self.shp_path, "GBD_unesco.shp", self.process_feature)
        models.Unesco.objects.bulk_create(
            unesco, batch_size=database.BATCH_SIZE)

    def process_feature(self, feat):
        naam = feat.get('NAAM')
        return models.Unesco(
            id=slugify(naam),
            naam=naam,
            geometrie=geo.get_multipoly(feat.geom.wkt),
        )


class DenormalizeDataTask(batch.BasicTask):
    name = "Denormalize BAG vbo / standplaats / ligplaats data"

    def before(self):
        pass

    def after(self):
        pass

    def process(self):
        update_vbo_sql = """
UPDATE bag_verblijfsobject vbo
SET _openbare_ruimte_naam = t.naam,
  _huisnummer             = t.huisnummer,
  _huisletter             = t.huisletter,
  _huisnummer_toevoeging  = t.huisnummer_toevoeging
FROM (
       SELECT
         num.verblijfsobject_id    AS vbo_id,
         opr.naam                  AS naam,
         num.huisnummer            AS huisnummer,
         num.huisletter            AS huisletter,
         num.huisnummer_toevoeging AS huisnummer_toevoeging
       FROM bag_nummeraanduiding num
         LEFT JOIN bag_openbareruimte opr ON num.openbare_ruimte_id = opr.id
       WHERE num.hoofdadres
     ) t
WHERE vbo.id = t.vbo_id;
        """

        log.debug(update_vbo_sql)

        with connection.cursor() as c:
            c.execute(update_vbo_sql)

            update_ligplaats_sql = """
UPDATE bag_ligplaats lig
SET _openbare_ruimte_naam = t.naam,
  _huisnummer             = t.huisnummer,
  _huisletter             = t.huisletter,
  _huisnummer_toevoeging  = t.huisnummer_toevoeging
FROM (
       SELECT
         num.ligplaats_id          AS lig_id,
         opr.naam                  AS naam,
         num.huisnummer            AS huisnummer,
         num.huisletter            AS huisletter,
         num.huisnummer_toevoeging AS huisnummer_toevoeging
       FROM bag_nummeraanduiding num
         LEFT JOIN bag_openbareruimte opr ON num.openbare_ruimte_id = opr.id
       WHERE num.hoofdadres AND num.ligplaats_id IS NOT NULL
     ) t
WHERE lig.id = t.lig_id;
            """
            log.debug(update_ligplaats_sql)

            c.execute(update_ligplaats_sql)

            update_standplaats_sql = """
UPDATE bag_standplaats sta
SET _openbare_ruimte_naam = t.naam,
  _huisnummer             = t.huisnummer,
  _huisletter             = t.huisletter,
  _huisnummer_toevoeging  = t.huisnummer_toevoeging
FROM (
       SELECT
         num.standplaats_id        AS sta_id,
         opr.naam                  AS naam,
         num.huisnummer            AS huisnummer,
         num.huisletter            AS huisletter,
         num.huisnummer_toevoeging AS huisnummer_toevoeging
       FROM bag_nummeraanduiding num
         LEFT JOIN bag_openbareruimte opr ON num.openbare_ruimte_id = opr.id
       WHERE num.hoofdadres AND num.standplaats_id IS NOT NULL
     ) t
WHERE sta.id = t.sta_id;
            """

            log.debug(update_standplaats_sql)
            c.execute(update_standplaats_sql)

            update_nummeraanduiding_sql = """
UPDATE bag_nummeraanduiding num
SET _openbare_ruimte_naam = opr.naam
FROM bag_openbareruimte opr
WHERE opr.id = num.openbare_ruimte_id
            """

            log.debug(update_nummeraanduiding_sql)
            c.execute(update_nummeraanduiding_sql)


class UpdateGebiedenAttributenTask(batch.BasicTask):
    """
    Denormalize gebieden attributen
    """

    name = "Denormalize gebiedsgericht werken data"

    def before(self):
        pass

    def after(self):
        pass

    def process(self):
        for ggw in models.Gebiedsgerichtwerken.objects.all():
            vbos = models.Verblijfsobject.objects.filter(
                geometrie__within=ggw.geometrie)

            log.debug('Update Gebiedsgerichtwerken %s key %s VBO',
                      ggw.naam, vbos.count())

            vbos.update(_gebiedsgerichtwerken=ggw.id)

            standplaatsen = models.Standplaats.objects.filter(
                geometrie__within=ggw.geometrie)

            log.debug('Update Gebiedsgerichtwerken %s key %s Standplaats',
                      ggw.naam, standplaatsen.count())

            standplaatsen.update(_gebiedsgerichtwerken=ggw.id)

            ligplaatsen = models.Ligplaats.objects.filter(
                geometrie__within=ggw.geometrie)

            log.debug('Update Gebiedsgerichtwerken %s key %s Ligplaats',
                      ggw.naam, ligplaatsen.count())

            ligplaatsen.update(_gebiedsgerichtwerken=ggw.id)


class UpdateGrootstedelijkAttributenTask(batch.BasicTask):
    """
    Denormalize grootstedelijk gebieden attributen
    """

    name = "Denormalize grootstedelijke gebieden data"

    def before(self):
        pass

    def after(self):
        pass

    def process(self):
        for gsg in models.Grootstedelijkgebied.objects.all():
            vbos = models.Verblijfsobject.objects.filter(
                geometrie__within=gsg.geometrie)

            log.debug('Update Grootstedelijk %s key %s VBO',
                      gsg.naam, vbos.count())

            vbos.update(_grootstedelijkgebied=gsg.id)

            standplaatsen = models.Standplaats.objects.filter(
                geometrie__within=gsg.geometrie)

            log.debug('Update Grootstedelijk %s key %s Standplaats',
                      gsg.naam, standplaatsen.count())

            standplaatsen.update(_grootstedelijkgebied=gsg.id)

            ligplaatsen = models.Ligplaats.objects.filter(
                geometrie__within=gsg.geometrie)

            log.debug('Update Grootstedelijk %s key %s Ligplaats',
                      gsg.naam, ligplaatsen.count())

            ligplaatsen.update(_grootstedelijkgebied=gsg.id)


class ImportBagJob(object):
    name = "Import BAG"

    def __init__(self):
        diva = settings.DIVA_DIR
        if not os.path.exists(diva):
            raise ValueError("DIVA_DIR not found: {}".format(diva))
        self.bag_path = os.path.join(diva, 'bag')
        self.bag_wkt_path = os.path.join(diva, 'bag_wkt')
        self.gebieden_path = os.path.join(diva, 'gebieden')
        self.gebieden_shp_path = os.path.join(diva, 'gebieden_shp')

    def tasks(self):
        return [
            # no-dependencies.
            ImportAvrTask(self.bag_path),
            ImportOvrTask(self.bag_path),
            ImportBrnTask(self.bag_path),
            ImportEgmTask(self.bag_path),
            ImportFngTask(self.bag_path),
            ImportGbkTask(self.bag_path),
            ImportLggTask(self.bag_path),
            ImportLocTask(self.bag_path),
            ImportTggTask(self.bag_path),
            ImportStsTask(self.bag_path),

            # stads delen.
            ImportGebiedsgerichtwerkenTask(self.gebieden_shp_path),
            ImportGrootstedelijkgebiedTask(self.gebieden_shp_path),
            ImportUnescoTask(self.gebieden_shp_path),

            ImportGmeTask(self.gebieden_path),
            ImportWplTask(self.bag_path),
            ImportSdlTask(self.gebieden_path, self.gebieden_shp_path),
            ImportBuurtcombinatieTask(self.gebieden_shp_path),

            ImportBrtTask(self.gebieden_path, self.gebieden_shp_path),
            # depends on buurten.
            ImportBbkTask(self.gebieden_path, self.gebieden_shp_path),
            ImportOprTask(self.bag_path, self.bag_wkt_path),

            ImportLigTask(self.bag_path, self.bag_wkt_path),
            ImportStaTask(self.bag_path, self.bag_wkt_path),

            # large. 500.000
            ImportVboTask(self.bag_path),
            ImportGebruiksdoelenTask(self.bag_path),

            # large. 500.000
            ImportNumTask(self.bag_path),

            # finising stuff.
            SetHoofdAdres(self.bag_path),

            ImportPndTask(self.bag_path, self.bag_wkt_path),

            # all vbo's
            ImportPndVboTask(self.bag_path),
            DenormalizeDataTask(),

            UpdateGebiedenAttributenTask(),
            UpdateGrootstedelijkAttributenTask(),
        ]


class IndexBagJob(object):
    name = "Create new search-index for all BAG data from database"

    def tasks(self):
        return [
            DeleteNummerAanduidingIndexTask(),
            IndexNummerAanduidingTask(),
        ]


class BuildIndexBagJob(object):
    name = "Create new search-index for all BAG data from database"

    def tasks(self):
        return [
            IndexNummerAanduidingTask(),
        ]


class DeleteIndexBagJob(object):

    name = "Delete BAG related indexes"

    def tasks(self):
        return [
            DeleteNummerAanduidingIndexTask(),
        ]


<<<<<<< HEAD
class DeleteIndexGebiedenJob(object):

    name = "Delete Gebieden indexes"
=======
class DeleteIndexGebiedJob(object):

    name = "Delete BAG_GEBIED index"
>>>>>>> 47cb2956

    def tasks(self):
        return [
            DeleteGebiedIndexTask(),
            DeleteBouwblokIndexTask(),
        ]


class IndexNummerAanduidingJob(object):
    name = "Create new search index for Nummeraanduiding"

    def tasks(self):
        return [
            DeleteNummerAanduidingIndexTask(),
            IndexNummerAanduidingTask()
        ]


class IndexGebiedenJob(object):
    """Important! This only adds to the bag index, but does not create it"""

    name = "Create add gebieden to BAG index"

    def tasks(self):
        return [
            IndexBouwblokTask(),
            IndexOpenbareRuimteTask(),
            IndexUnescoTask(),
            IndexBuurtTask(),
            IndexBuurtcombinatieTask(),
            IndexStadsdeelTask(),
            IndexGrootstedelijkgebiedTask(),
            IndexGebiedsgerichtWerkenTask(),
            IndexGemeenteTask()
        ]<|MERGE_RESOLUTION|>--- conflicted
+++ resolved
@@ -1944,15 +1944,9 @@
         ]
 
 
-<<<<<<< HEAD
-class DeleteIndexGebiedenJob(object):
-
-    name = "Delete Gebieden indexes"
-=======
 class DeleteIndexGebiedJob(object):
 
     name = "Delete BAG_GEBIED index"
->>>>>>> 47cb2956
 
     def tasks(self):
         return [
