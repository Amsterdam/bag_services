# Python
# import datetime
# import json
import logging
import os
# Packages
from django.conf import settings
from django.contrib.gis.geos import Point
from django.db import connection
from django.utils.text import slugify
# import requests
# Project
from batch import batch
from datasets.generic import uva2, index, database, geo, metadata
from . import models, documents

log = logging.getLogger(__name__)


class CodeOmschrijvingUvaTask(batch.BasicTask):
    model = None
    code = None

    def __init__(self, path):
        self.path = path

    def before(self):
        database.clear_models(self.model)

    def after(self):
        pass

    def process(self):
        avrs = uva2.process_uva2(self.path, self.code, self.process_row)
        self.model.objects.bulk_create(avrs, batch_size=database.BATCH_SIZE)

    def process_row(self, r):
        # noinspection PyCallingNonCallable
        return self.model(pk=r['Code'], omschrijving=r['Omschrijving'])


class ImportAvrTask(CodeOmschrijvingUvaTask):
    name = "Import AVR"
    code = "AVR"
    model = models.RedenAfvoer


class ImportOvrTask(CodeOmschrijvingUvaTask):
    name = "Import OVR"
    code = "OVR"
    model = models.RedenOpvoer


class ImportBrnTask(CodeOmschrijvingUvaTask):
    name = "Import BRN"
    code = "BRN"
    model = models.Bron


class ImportStsTask(CodeOmschrijvingUvaTask):
    name = "Import STS"
    code = "STS"
    model = models.Status


class ImportEgmTask(CodeOmschrijvingUvaTask):
    name = "Import EGM"
    code = "EGM"
    model = models.Eigendomsverhouding


class ImportFngTask(CodeOmschrijvingUvaTask):
    name = "Import FNG"
    code = "FNG"
    model = models.Financieringswijze


class ImportLggTask(CodeOmschrijvingUvaTask):
    name = "Import LGG"
    code = "LGG"
    model = models.Ligging


class ImportGbkTask(CodeOmschrijvingUvaTask):
    name = "Import GBK"
    code = "GBK"
    model = models.Gebruik


class ImportLocTask(CodeOmschrijvingUvaTask):
    name = "Import LOC"
    code = "LOC"
    model = models.LocatieIngang


class ImportTggTask(CodeOmschrijvingUvaTask):
    name = "Import TGG"
    code = "TGG"
    model = models.Toegang


class ImportGmeTask(batch.BasicTask):
    name = "Import GME"

    def __init__(self, path):
        self.path = path

    def before(self):
        database.clear_models(models.Gemeente)

    def after(self):
        pass

    def process(self):
        gemeentes = uva2.process_uva2(self.path, "GME", self.process_row)
        models.Gemeente.objects.bulk_create(
            gemeentes, batch_size=database.BATCH_SIZE)

    def process_row(self, r):
        if not uva2.geldig_tijdvak(r):
            return

        return models.Gemeente(
            pk=r['sleutelVerzendend'],
            code=r['Gemeentecode'],
            naam=r['Gemeentenaam'],
            verzorgingsgebied=uva2.uva_indicatie(r['IndicatieVerzorgingsgebied']),
            vervallen=uva2.uva_indicatie(r['Indicatie-vervallen']),
            begin_geldigheid=uva2.uva_datum(r['TijdvakGeldigheid/begindatumTijdvakGeldigheid']),
            einde_geldigheid=uva2.uva_datum(r['TijdvakGeldigheid/einddatumTijdvakGeldigheid']),
        )


class ImportSdlTask(batch.BasicTask, metadata.UpdateDatasetMixin):
    name = "Import SDL"
    dataset_id = 'gebieden-stadsdeel'

    def __init__(self, bag_path, shp_path):
        self.shp_path = shp_path
        self.bag_path = bag_path
        self.gemeentes = set()
        self.stadsdelen = dict()

    def before(self):
        database.clear_models(models.Stadsdeel)
        self.gemeentes = set(
            models.Gemeente.objects.values_list("pk", flat=True))

    def after(self):
        self.gemeentes.clear()
        self.stadsdelen.clear()
        self.update_metadata_uva2(self.bag_path, 'SDL')

    def process(self):
        self.stadsdelen = dict(
            uva2.process_uva2(self.bag_path, "SDL", self.process_row))
        geo.process_shp(
            self.shp_path, "GBD_Stadsdeel.shp", self.process_feature)

        models.Stadsdeel.objects.bulk_create(
            self.stadsdelen.values(), batch_size=database.BATCH_SIZE)

    def process_row(self, r):
        if not uva2.uva_geldig(r['TijdvakGeldigheid/begindatumTijdvakGeldigheid'],
                               r['TijdvakGeldigheid/einddatumTijdvakGeldigheid']):
            return None

        if not uva2.uva_geldig(r['SDLGME/TijdvakRelatie/begindatumRelatie'],
                               r['SDLGME/TijdvakRelatie/einddatumRelatie']):
            return None

        pk = r['sleutelVerzendend']
        gemeente_id = r['SDLGME/GME/sleutelVerzendend'] or None

        if gemeente_id not in self.gemeentes:
            log.warn("Stadsdeel {} references non-existing gemeente {}; skipping".format(pk, gemeente_id))
            return None

        code = r['Stadsdeelcode']
        return code, models.Stadsdeel(
            pk=pk,
            code=code,
            naam=r['Stadsdeelnaam'],
            brondocument_naam=r['Brondocumentverwijzing'],
            brondocument_datum=uva2.uva_datum(r['Brondocumentdatum']),
            ingang_cyclus=uva2.uva_datum(r['TijdvakGeldigheid/begindatumTijdvakGeldigheid']),
            vervallen=uva2.uva_indicatie(r['Indicatie-vervallen']),
            gemeente_id=gemeente_id,
            begin_geldigheid=uva2.uva_datum(r['TijdvakGeldigheid/begindatumTijdvakGeldigheid']),
            einde_geldigheid=uva2.uva_datum(r['TijdvakGeldigheid/einddatumTijdvakGeldigheid']),
        )

    def process_feature(self, feat):
        code = feat.get('CODE')
        if code not in self.stadsdelen:
            log.warning('Stadsdeel/SHP {} references non-existing stadsdeel; skipping'.format(code))
            return

        self.stadsdelen[code].geometrie = geo.get_multipoly(feat.geom.wkt)


class ImportBrtTask(batch.BasicTask, metadata.UpdateDatasetMixin):
    name = "Import BRT"
    dataset_id = 'gebieden-buurt'

    def __init__(self, uva_path, shp_path):
        self.shp_path = shp_path
        self.uva_path = uva_path
        self.stadsdelen = set()
        self.buurten = dict()
        self.buurtcombinaties = dict()

    def before(self):
        database.clear_models(models.Buurt)
        self.stadsdelen = set(
            models.Stadsdeel.objects.values_list("pk", flat=True))
        self.buurtcombinaties = dict(
            models.Buurtcombinatie.objects.values_list("code", "pk"))

    def after(self):
        self.stadsdelen.clear()
        self.buurten.clear()
        self.buurtcombinaties.clear()
        self.update_metadata_uva2(self.uva_path, 'BRT')

    def process(self):
        self.buurten = dict(
            uva2.process_uva2(self.uva_path, "BRT", self.process_row))
        geo.process_shp(
            self.shp_path, "GBD_Buurt.shp", self.process_feature)

        models.Buurt.objects.bulk_create(
            self.buurten.values(), batch_size=database.BATCH_SIZE)

    def process_row(self, r):
        if not uva2.uva_geldig(r['TijdvakGeldigheid/begindatumTijdvakGeldigheid'],
                               r['TijdvakGeldigheid/einddatumTijdvakGeldigheid']):
            return None

        if not uva2.uva_geldig(r['BRTSDL/TijdvakRelatie/begindatumRelatie'],
                               r['BRTSDL/TijdvakRelatie/einddatumRelatie']):
            return None

        pk = r['sleutelVerzendend']
        stadsdeel_id = r['BRTSDL/SDL/sleutelVerzendend'] or None
        if stadsdeel_id not in self.stadsdelen:
            log.warn("Buurt {} references non-existing stadsdeel {}; skipping".format(pk, stadsdeel_id))
            return None

        code = r['Buurtcode']
        bc_code = code[:-1]
        bc_id = self.buurtcombinaties.get(bc_code)

        if not bc_id:
            log.warn("Buurt {} references non-existing buurtcombinatie {}; ignoring".format(pk, bc_code))

        return code, models.Buurt(
            pk=pk,
            code=code,
            naam=r['Buurtnaam'],
            brondocument_naam=r['Brondocumentverwijzing'],
            brondocument_datum=uva2.uva_datum(r['Brondocumentdatum']),
            ingang_cyclus=uva2.uva_datum(
                r['TijdvakGeldigheid/begindatumTijdvakGeldigheid']),
            stadsdeel_id=stadsdeel_id,
            vervallen=uva2.uva_indicatie(r['Indicatie-vervallen']),
            begin_geldigheid=uva2.uva_datum(
                r['TijdvakGeldigheid/begindatumTijdvakGeldigheid']),
            einde_geldigheid=uva2.uva_datum(
                r['TijdvakGeldigheid/einddatumTijdvakGeldigheid']),
            buurtcombinatie_id=bc_id,
        )

    def process_feature(self, feat):
        vollcode = feat.get('VOLLCODE')
        code = vollcode[1:]
        if code not in self.buurten:
            log.warning(
                'Buurt/SHP {} references non-existing buurt; skipping'.format(code))
            return

        self.buurten[code].geometrie = geo.get_multipoly(feat.geom.wkt)
        self.buurten[code].vollcode = vollcode


class ImportBbkTask(batch.BasicTask, metadata.UpdateDatasetMixin):
    name = "Import BBK"
    dataset_id = 'gebieden-bouwblok'

    def __init__(self, uva_path, shp_path):
        self.shp_path = shp_path
        self.uva_path = uva_path
        self.buurten = set()
        self.bouwblokken = dict()

    def before(self):
        database.clear_models(models.Bouwblok)
        self.buurten = set(models.Buurt.objects.values_list("pk", flat=True))

    def after(self):
        self.buurten.clear()
        self.bouwblokken.clear()
        self.update_metadata_uva2(self.uva_path, 'BBK')

    def process(self):
        self.bouwblokken = dict(uva2.process_uva2(self.uva_path, "BBK", self.process_row))
        geo.process_shp(self.shp_path, "GBD_Bouwblok.shp", self.process_feature)

        models.Bouwblok.objects.bulk_create(self.bouwblokken.values(), batch_size=database.BATCH_SIZE)

    def process_row(self, r):
        if not uva2.uva_geldig(r['TijdvakGeldigheid/begindatumTijdvakGeldigheid'],
                               r['TijdvakGeldigheid/einddatumTijdvakGeldigheid']):
            return None

        if not uva2.uva_geldig(r['BBKBRT/TijdvakRelatie/begindatumRelatie'],
                               r['BBKBRT/TijdvakRelatie/einddatumRelatie']):
            return None

        pk = r['sleutelVerzendend']
        buurt_id = r['BBKBRT/BRT/sleutelVerzendend'] or None
        if buurt_id not in self.buurten:
            log.warning('Bouwblok {} references non-existing buurt {}; ignoring'.format(pk, buurt_id))
            buurt_id = None

        code = r['Bouwbloknummer']
        return code, models.Bouwblok(
            pk=pk,
            code=code,
            ingang_cyclus=uva2.uva_datum(
                r['TijdvakGeldigheid/begindatumTijdvakGeldigheid']),
            buurt_id=buurt_id,
            begin_geldigheid=uva2.uva_datum(
                r['TijdvakGeldigheid/begindatumTijdvakGeldigheid']),
            einde_geldigheid=uva2.uva_datum(
                r['TijdvakGeldigheid/einddatumTijdvakGeldigheid']),
        )

    def process_feature(self, feat):
        code = feat.get('CODE')
        if code not in self.bouwblokken:
            log.warning('BBK/SHP {} references non-existing bouwblok; skipping'.format(code))
            return

        self.bouwblokken[code].geometrie = geo.get_multipoly(feat.geom.wkt)


class ImportWplTask(batch.BasicTask):
    name = "Import WPL"

    def __init__(self, path):
        self.path = path
        self.gemeentes = set()

    def before(self):
        database.clear_models(models.Woonplaats)
        self.gemeentes = set(
            models.Gemeente.objects.values_list("pk", flat=True))

    def after(self):
        self.gemeentes.clear()

    def process(self):
        woonplaatsen = uva2.process_uva2(self.path, "WPL", self.process_row)
        models.Woonplaats.objects.bulk_create(
            woonplaatsen, batch_size=database.BATCH_SIZE)

    def process_row(self, r):
        if not uva2.geldig_tijdvak(r):
            return None

        if not uva2.geldige_relaties(r, 'WPLGME'):
            return None

        pk = r['sleutelverzendend']
        gemeente_id = r['WPLGME/GME/sleutelVerzendend']
        if gemeente_id not in self.gemeentes:
            log.warning('Woonplaats {} references non-existing gemeente {}; skipping'.format(pk, gemeente_id))
            return None

        return models.Woonplaats(
            pk=pk,
            landelijk_id=r['Woonplaatsidentificatie'],
            naam=r['Woonplaatsnaam'],
            document_nummer=r['DocumentnummerMutatieWoonplaats'],
            document_mutatie=uva2.uva_datum(r['DocumentdatumMutatieWoonplaats']),
            naam_ptt=r['WoonplaatsPTTSchrijfwijze'],
            vervallen=uva2.uva_indicatie(r['Indicatie-vervallen']),
            gemeente_id=gemeente_id,
            begin_geldigheid=uva2.uva_datum(r['TijdvakGeldigheid/begindatumTijdvakGeldigheid']),
            einde_geldigheid=uva2.uva_datum(r['TijdvakGeldigheid/einddatumTijdvakGeldigheid']),
            mutatie_gebruiker=r['Mutatie-gebruiker'],
        )


class ImportOprTask(batch.BasicTask):
    name = "Import OPR"

    def __init__(self, path, wkt_path):
        self.path = path
        self.wkt_path = wkt_path
        self.bronnen = set()
        self.statussen = set()
        self.woonplaatsen = set()
        self.landelijke_ids = dict()
        self.openbare_ruimtes = dict()

    def before(self):
        database.clear_models(models.OpenbareRuimte)
        self.bronnen = set(models.Bron.objects.values_list("pk", flat=True))
        self.statussen = set(
            models.Status.objects.values_list("pk", flat=True))
        self.woonplaatsen = set(
            models.Woonplaats.objects.values_list("pk", flat=True))

    def after(self):
        self.bronnen.clear()
        self.statussen.clear()
        self.woonplaatsen.clear()
        self.landelijke_ids.clear()
        self.openbare_ruimtes.clear()

    def process(self):
        self.landelijke_ids = uva2.read_landelijk_id_mapping(self.path, "OPR")
        self.openbare_ruimtes = dict(uva2.process_uva2(self.path, "OPR", self.process_row))
        geo.process_wkt(self.wkt_path, "BAG_OPENBARERUIMTE_GEOMETRIE.dat", self.process_wkt_row)
        models.OpenbareRuimte.objects.bulk_create(self.openbare_ruimtes.values(), batch_size=database.BATCH_SIZE)

    def process_row(self, r):
        if not uva2.geldig_tijdvak(r):
            return None

        if not uva2.geldige_relaties(r, 'OPRBRN', 'OPRSTS', 'OPRWPL'):
            return None

        pk = r['sleutelVerzendend']
        bron_id = r['OPRBRN/BRN/Code'] or None
        status_id = r['OPRSTS/STS/Code'] or None
        woonplaats_id = r['OPRWPL/WPL/sleutelVerzendend'] or None
        landelijk_id = self.landelijke_ids.get(pk)

        if not landelijk_id:
            log.error('OpenbareRuimte {} references non-existing landelijk_id {}; skipping'.format(pk, pk))
            return

        if bron_id and bron_id not in self.bronnen:
            log.warning('OpenbareRuimte {} references non-existing bron {}; ignoring'.format(pk, bron_id))
            bron_id = None

        if status_id not in self.statussen:
            log.warning('OpenbareRuimte {} references non-existing status {}; ignoring'.format(pk, status_id))
            status_id = None

        if woonplaats_id not in self.woonplaatsen:
            log.warning('OpenbareRuimte {} references non-existing woonplaats {}; skipping'.format(pk, woonplaats_id))
            return None

        return pk, models.OpenbareRuimte(
            pk=pk,
            landelijk_id=landelijk_id,
            type=r['TypeOpenbareRuimteDomein'],
            naam=r['NaamOpenbareRuimte'],
            code=r['Straatcode'],
            document_nummer=r['DocumentnummerMutatieOpenbareRuimte'],
            document_mutatie=uva2.uva_datum(r['DocumentdatumMutatieOpenbareRuimte']),
            straat_nummer=r['Straatnummer'],
            naam_nen=r['StraatnaamNENSchrijfwijze'],
            naam_ptt=r['StraatnaamPTTSchrijfwijze'],
            vervallen=uva2.uva_indicatie(r['Indicatie-vervallen']),
            bron_id=bron_id,
            status_id=status_id,
            woonplaats_id=woonplaats_id,
            begin_geldigheid=uva2.uva_datum(r['TijdvakGeldigheid/begindatumTijdvakGeldigheid']),
            einde_geldigheid=uva2.uva_datum(r['TijdvakGeldigheid/einddatumTijdvakGeldigheid']),
            mutatie_gebruiker=r['Mutatie-gebruiker'],
        )

    def process_wkt_row(self, wkt_id, geometrie):
        key = '0' + wkt_id
        if key not in self.openbare_ruimtes:
            log.warning('OpenbareRuimte/WKT {} references non-existing openbare ruimte {}; skipping'.format(wkt_id, key))
            return

        self.openbare_ruimtes[key].geometrie = geo.get_multipoly(geometrie)


class ImportNumTask(batch.BasicTask, metadata.UpdateDatasetMixin):
    name = "Import NUM"
    dataset_id = 'BAG'

    def __init__(self, path):
        self.path = path
        self.bronnen = set()
        self.statussen = set()
        self.openbare_ruimtes = set()

        self.ligplaatsen = set()
        self.standplaatsen = set()
        self.verblijfsobjecten = set()

        self.nummeraanduidingen = dict()
        self.landelijke_ids = dict()

    def before(self):
        database.clear_models(models.Nummeraanduiding)
        self.bronnen = set(models.Bron.objects.values_list("pk", flat=True))
        self.statussen = set(
            models.Status.objects.values_list("pk", flat=True))
        self.openbare_ruimtes = set(
            models.OpenbareRuimte.objects.values_list("pk", flat=True))

        self.ligplaatsen = set(
            models.Ligplaats.objects.values_list("pk", flat=True))

        self.standplaatsen = set(
            models.Standplaats.objects.values_list("pk", flat=True))
        self.verblijfsobjecten = set(
            models.Verblijfsobject.objects.values_list("pk", flat=True))

    def after(self):
        self.bronnen.clear()
        self.statussen.clear()
        self.openbare_ruimtes.clear()

        self.ligplaatsen.clear()
        self.standplaatsen.clear()
        self.verblijfsobjecten.clear()

        self.nummeraanduidingen.clear()

        self.update_metadata_uva2(self.path, 'NUM')

    def process(self):
        self.landelijke_ids = uva2.read_landelijk_id_mapping(self.path, "NUM")
        self.nummeraanduidingen = dict(
            uva2.process_uva2(self.path, "NUM", self.process_num_row))
        uva2.process_uva2(self.path, "NUMLIGHFD", self.process_numlig_row)
        uva2.process_uva2(self.path, "NUMSTAHFD", self.process_numsta_row)
        uva2.process_uva2(self.path, "NUMVBOHFD", self.process_numvbo_row)
        uva2.process_uva2(self.path, "NUMVBONVN", self.process_numvbonvn_row)

        models.Nummeraanduiding.objects.bulk_create(
            self.nummeraanduidingen.values(), batch_size=database.BATCH_SIZE)

    def process_num_row(self, r):
        if not uva2.geldig_tijdvak(r):
            return None

        if not uva2.geldige_relaties(r, 'NUMBRN', 'NUMSTS', 'NUMOPR'):
            return None

        pk = r['sleutelVerzendend']
        bron_id = r['NUMBRN/BRN/Code'] or None
        status_id = r['NUMSTS/STS/Code'] or None
        openbare_ruimte_id = r['NUMOPR/OPR/sleutelVerzendend'] or None
        landelijk_id = self.landelijke_ids.get(r['IdentificatiecodeNummeraanduiding'])

        if not landelijk_id:
            log.error('Nummeraanduiding {} references non-existing landelijk_id {}; skipping'.format(pk, landelijk_id))
            return

        if bron_id and bron_id not in self.bronnen:
            log.warning('Nummeraanduiding {} references non-existing bron {}; ignoring'.format(pk, bron_id))
            bron_id = None

        if status_id not in self.statussen:
            log.warning('Nummeraanduiding {} references non-existing status {}; ignoring'.format(pk, status_id))
            status_id = None

        if openbare_ruimte_id not in self.openbare_ruimtes:
            log.warning('Nummeraanduiding {} references non-existing openbare ruimte {}; skipping'
                        .format(pk, openbare_ruimte_id))
            return None

        return pk, models.Nummeraanduiding(
            pk=pk,
            landelijk_id=landelijk_id,
            huisnummer=r['Huisnummer'],
            huisletter=r['Huisletter'],
            huisnummer_toevoeging=r['Huisnummertoevoeging'],
            postcode=r['Postcode'],
            document_mutatie=uva2.uva_datum(r['DocumentdatumMutatieNummeraanduiding']),
            document_nummer=r['DocumentnummerMutatieNummeraanduiding'],
            type=r['TypeAdresseerbaarObjectDomein'],
            adres_nummer=r['Adresnummer'],
            vervallen=uva2.uva_indicatie(r['Indicatie-vervallen']),
            bron_id=bron_id,
            status_id=status_id,
            openbare_ruimte_id=openbare_ruimte_id,
            begin_geldigheid=uva2.uva_datum(r['TijdvakGeldigheid/begindatumTijdvakGeldigheid']),
            einde_geldigheid=uva2.uva_datum(r['TijdvakGeldigheid/einddatumTijdvakGeldigheid']),
            mutatie_gebruiker=r['Mutatie-gebruiker'],
        )

    def process_numlig_row(self, r):
        if not uva2.geldig_tijdvak(r):
            return

        if not uva2.geldige_relaties(r, 'NUMLIGHFD'):
            return

        pk = r['sleutelVerzendend']
        ligplaats_id = r['NUMLIGHFD/LIG/sleutelVerzendend']
        if ligplaats_id not in self.ligplaatsen:
            log.warning('Num-Lig-Hfd {} references non-existing ligplaats {}; skipping'.format(pk, ligplaats_id))
            return None

        nummeraanduiding_id = r['IdentificatiecodeNummeraanduiding']
        if nummeraanduiding_id not in self.nummeraanduidingen:
            log.warning(
                'Num-Lig-Hfd {} references non-existing nummeraanduiding {}; skipping'.format(pk, nummeraanduiding_id))
            return None

        nummeraanduiding = self.nummeraanduidingen[nummeraanduiding_id]
        nummeraanduiding.ligplaats_id = ligplaats_id
        nummeraanduiding.hoofdadres = True

    def process_numsta_row(self, r):
        if not uva2.geldig_tijdvak(r):
            return

        if not uva2.geldige_relaties(r, 'NUMSTAHFD'):
            return

        pk = r['sleutelVerzendend']
        standplaats_id = r['NUMSTAHFD/STA/sleutelVerzendend']
        if standplaats_id not in self.standplaatsen:
            log.warning('Num-Sta-Hfd {} references non-existing standplaats {}; skipping'.format(pk, standplaats_id))
            return None

        nummeraanduiding_id = r['IdentificatiecodeNummeraanduiding']
        if nummeraanduiding_id not in self.nummeraanduidingen:
            log.warning(
                'Num-Sta-Hfd {} references non-existing nummeraanduiding {}; skipping'.format(pk, nummeraanduiding_id))
            return None

        nummeraanduiding = self.nummeraanduidingen[nummeraanduiding_id]
        nummeraanduiding.standplaats_id = standplaats_id
        nummeraanduiding.hoofdadres = True

    def process_numvbo_row(self, r):
        if not uva2.geldig_tijdvak(r):
            return

        if not uva2.geldige_relaties(r, 'NUMVBOHFD'):
            return

        pk = r['sleutelVerzendend']
        vbo_id = r['NUMVBOHFD/VBO/sleutelVerzendend']
        if vbo_id not in self.verblijfsobjecten:
            log.warning('Num-Vbo-Hfd {} references non-existing verblijfsobject {}; skipping'.format(pk, vbo_id))
            return None

        nummeraanduiding_id = r['IdentificatiecodeNummeraanduiding']
        if nummeraanduiding_id not in self.nummeraanduidingen:
            log.warning(
                'Num-Vbo-Hfd {} references non-existing nummeraanduiding {}; skipping'.format(pk, nummeraanduiding_id))
            return None

        nummeraanduiding = self.nummeraanduidingen[nummeraanduiding_id]
        nummeraanduiding.verblijfsobject_id = vbo_id
        nummeraanduiding.hoofdadres = True

    def process_numvbonvn_row(self, r):
        if not uva2.geldig_tijdvak(r):
            return

        if not uva2.geldige_relaties(r, 'NUMVBONVN'):
            return

        pk = r['sleutelVerzendend']
        vbo_id = r['NUMVBONVN/sleutelVerzendend']
        if vbo_id not in self.verblijfsobjecten:
            log.warning('Num-Vbo-Nvn {} references non-existing verblijfsobject {}; skipping'.format(pk, vbo_id))
            return None

        nummeraanduiding_id = r['IdentificatiecodeNummeraanduiding']
        if nummeraanduiding_id not in self.nummeraanduidingen:
            log.warning(
                'Num-Vbo-Nvn {} references non-existing nummeraanduiding {}; skipping'.format(pk, nummeraanduiding_id))
            return None

        nummeraanduiding = self.nummeraanduidingen[nummeraanduiding_id]
        nummeraanduiding.verblijfsobject_id = vbo_id
        nummeraanduiding.hoofdadres = False


class ImportLigTask(batch.BasicTask):
    name = "Import LIG"

    def __init__(self, bag_path, wkt_path):
        self.bag_path = bag_path
        self.wkt_path = wkt_path
        self.bronnen = set()
        self.statussen = set()
        self.buurten = set()
        self.landelijke_ids = dict()

        self.ligplaatsen = dict()

    def before(self):
        database.clear_models(models.Ligplaats)
        self.bronnen = set(models.Bron.objects.values_list("pk", flat=True))
        self.statussen = set(models.Status.objects.values_list("pk", flat=True))
        self.buurten = set(models.Buurt.objects.values_list("pk", flat=True))

    def after(self):
        self.bronnen.clear()
        self.statussen.clear()
        self.buurten.clear()

        self.ligplaatsen.clear()

    def process(self):
        self.landelijke_ids = uva2.read_landelijk_id_mapping(self.bag_path, "LIG")

        self.ligplaatsen = dict(uva2.process_uva2(self.bag_path, "LIG", self.process_row))
        geo.process_wkt(self.wkt_path, 'BAG_LIGPLAATS_GEOMETRIE.dat', self.process_wkt_row)

        models.Ligplaats.objects.bulk_create(self.ligplaatsen.values(), batch_size=database.BATCH_SIZE)

    def process_row(self, r):
        if not uva2.geldig_tijdvak(r):
            return None

        if not uva2.geldige_relaties(r, 'LIGBRN', 'LIGSTS', 'LIGBRT'):
            return None

        pk = r['sleutelverzendend']
        bron_id = r['LIGBRN/BRN/Code'] or None
        status_id = r['LIGSTS/STS/Code'] or None
        buurt_id = r['LIGBRT/BRT/sleutelVerzendend'] or None
        landelijk_id = self.landelijke_ids.get(r['Ligplaatsidentificatie'])

        if not landelijk_id:
            log.error('Ligplaats {} references non-existing landelijk_id {}; skipping'.format(pk, landelijk_id))
            return

        if bron_id and bron_id not in self.bronnen:
            log.warning('Ligplaats {} references non-existing bron {}; ignoring'.format(pk, bron_id))
            bron_id = None

        if status_id and status_id not in self.statussen:
            log.warning('Ligplaats {} references non-existing status {}; ignoring'.format(pk, status_id))
            status_id = None

        if buurt_id and buurt_id not in self.buurten:
            log.warning('Ligplaats {} references non-existing buurt {}; ignoring'.format(pk, status_id))
            buurt_id = None

        return pk, models.Ligplaats(
            pk=pk,
            landelijk_id=landelijk_id,
            vervallen=uva2.uva_indicatie(r['Indicatie-vervallen']),
            document_nummer=r['DocumentnummerMutatieLigplaats'],
            document_mutatie=uva2.uva_datum(r['DocumentdatumMutatieLigplaats']),
            bron_id=bron_id,
            status_id=status_id,
            buurt_id=buurt_id,
            begin_geldigheid=uva2.uva_datum(r['TijdvakGeldigheid/begindatumTijdvakGeldigheid']),
            einde_geldigheid=uva2.uva_datum(r['TijdvakGeldigheid/einddatumTijdvakGeldigheid']),
            mutatie_gebruiker=r['Mutatie-gebruiker'],
        )

    def process_wkt_row(self, wkt_id, geometrie):
        key = '0' + wkt_id
        if key not in self.ligplaatsen:
            log.warning('Ligplaats/WKT {} references non-existing ligplaats {}; skipping'.format(wkt_id, key))
            return

        self.ligplaatsen[key].geometrie = geometrie


class ImportStaTask(batch.BasicTask):
    name = "Import STA"

    def __init__(self, bag_path, wkt_path):
        self.bag_path = bag_path
        self.wkt_path = wkt_path
        self.bronnen = set()
        self.statussen = set()
        self.buurten = set()
        self.landelijke_ids = dict()

        self.standplaatsen = dict()

    def before(self):
        database.clear_models(models.Standplaats)
        self.bronnen = set(models.Bron.objects.values_list("pk", flat=True))
        self.statussen = set(models.Status.objects.values_list("pk", flat=True))
        self.buurten = set(models.Buurt.objects.values_list("pk", flat=True))

    def after(self):
        self.bronnen.clear()
        self.statussen.clear()
        self.buurten.clear()
        self.standplaatsen.clear()

    def process(self):
        self.landelijke_ids = uva2.read_landelijk_id_mapping(self.bag_path, "STA")
        self.standplaatsen = dict(uva2.process_uva2(self.bag_path, "STA", self.process_row))
        geo.process_wkt(self.wkt_path, "BAG_STANDPLAATS_GEOMETRIE.dat", self.process_wkt_row)

        models.Standplaats.objects.bulk_create(self.standplaatsen.values(), batch_size=database.BATCH_SIZE)

    def process_row(self, r):
        if not uva2.geldig_tijdvak(r):
            return

        if not uva2.geldige_relaties(r, 'STABRN', 'STASTS', 'STABRT'):
            return

        pk = r['sleutelverzendend']
        bron_id = r['STABRN/BRN/Code'] or None
        status_id = r['STASTS/STS/Code'] or None
        buurt_id = r['STABRT/BRT/sleutelVerzendend'] or None
        landelijk_id = self.landelijke_ids.get(r['Standplaatsidentificatie'])

        if not landelijk_id:
            log.error('Standplaats {} references non-existing landelijk_id {}; skipping'.format(pk, landelijk_id))
            return

        if bron_id and bron_id not in self.bronnen:
            log.warning('Standplaats {} references non-existing bron {}; ignoring'.format(pk, bron_id))
            bron_id = None

        if status_id and status_id not in self.statussen:
            log.warning('Standplaats {} references non-existing status {}; ignoring'.format(pk, status_id))
            status_id = None

        if buurt_id and buurt_id not in self.buurten:
            log.warning('Standplaats {} references non-existing buurt {}; ignoring'.format(pk, status_id))
            buurt_id = None

        return pk, models.Standplaats(
            pk=pk,
            landelijk_id=landelijk_id,
            vervallen=uva2.uva_indicatie(r['Indicatie-vervallen']),
            document_nummer=r['DocumentnummerMutatieStandplaats'],
            document_mutatie=uva2.uva_datum(r['DocumentdatumMutatieStandplaats']),
            bron_id=bron_id,
            status_id=status_id,
            buurt_id=buurt_id,
            begin_geldigheid=uva2.uva_datum(r['TijdvakGeldigheid/begindatumTijdvakGeldigheid']),
            einde_geldigheid=uva2.uva_datum(r['TijdvakGeldigheid/einddatumTijdvakGeldigheid']),
            mutatie_gebruiker=r['Mutatie-gebruiker'],
        )

    def process_wkt_row(self, wkt_id, geometrie):
        key = '0' + wkt_id
        if key not in self.standplaatsen:
            log.warning('Standplaats/WKT {} references non-existing standplaats {}; skipping'.format(wkt_id, key))
            return

        self.standplaatsen[key].geometrie = geometrie


class ImportVboTask(batch.BasicTask):
    name = "Import VBO"

    def __init__(self, path):
        self.path = path
        self.redenen_afvoer = set()
        self.redenen_opvoer = set()
        self.bronnen = set()
        self.eigendomsverhoudingen = set()
        self.financieringswijzes = set()
        self.gebruik = set()
        self.locaties_ingang = set()
        self.liggingen = set()
        self.toegang = set()
        self.statussen = set()
        self.buurten = set()
        self.landelijke_ids = dict()

    def before(self):
        database.clear_models(models.Verblijfsobject)
        self.redenen_afvoer = set(models.RedenAfvoer.objects.values_list("pk", flat=True))
        self.redenen_opvoer = set(models.RedenOpvoer.objects.values_list("pk", flat=True))
        self.bronnen = set(models.Bron.objects.values_list("pk", flat=True))
        self.eigendomsverhoudingen = set(models.Eigendomsverhouding.objects.values_list("pk", flat=True))
        self.financieringswijzes = set(models.Financieringswijze.objects.values_list("pk", flat=True))
        self.gebruik = set(models.Gebruik.objects.values_list("pk", flat=True))
        self.locaties_ingang = set(models.LocatieIngang.objects.values_list("pk", flat=True))
        self.liggingen = set(models.Ligging.objects.values_list("pk", flat=True))
        self.toegang = set(models.Toegang.objects.values_list("pk", flat=True))
        self.statussen = set(models.Status.objects.values_list("pk", flat=True))
        self.buurten = set(models.Buurt.objects.values_list("pk", flat=True))

    def after(self):
        self.redenen_afvoer.clear()
        self.redenen_opvoer.clear()
        self.bronnen.clear()
        self.eigendomsverhoudingen.clear()
        self.financieringswijzes.clear()
        self.gebruik.clear()
        self.locaties_ingang.clear()
        self.liggingen.clear()
        self.toegang.clear()
        self.statussen.clear()
        self.buurten.clear()

    def process(self):
        self.landelijke_ids = uva2.read_landelijk_id_mapping(self.path, "VBO")
        verblijfsobjecten = uva2.process_uva2(self.path, "VBO", self.process_row)
        models.Verblijfsobject.objects.bulk_create(verblijfsobjecten, batch_size=database.BATCH_SIZE)

    def process_row(self, r):
        if not uva2.geldig_tijdvak(r):
            return

        if not uva2.geldige_relaties(r, 'VBOAVR', 'VBOOVR', 'VBOBRN', 'VBOEGM', 'VBOFNG', 'VBOGBK', 'VBOLOC', 'VBOLGG', 'VBOMNT',
                                     'VBOTGG', 'VBOOVR', 'VBOSTS', 'VBOBRT'):
            return

        x = r['X-Coordinaat']
        y = r['Y-Coordinaat']
        if x and y:
            geo = Point(int(x), int(y))
        else:
            geo = None

        pk = r['sleutelverzendend']
        reden_afvoer_id = r['VBOAVR/AVR/Code'] or None
        reden_opvoer_id = r['VBOOVR/OVR/Code'] or None
        bron_id = r['VBOBRN/BRN/Code'] or None
        eigendomsverhouding_id = r['VBOEGM/EGM/Code'] or None
        financieringswijze_id = r['VBOFNG/FNG/Code'] or None
        gebruik_id = r['VBOGBK/GBK/Code'] or None
        locatie_ingang_id = r['VBOLOC/LOC/Code'] or None
        ligging_id = r['VBOLGG/LGG/Code'] or None
        toegang_id = r['VBOTGG/TGG/Code'] or None
        status_id = r['VBOSTS/STS/Code'] or None
        buurt_id = r['VBOBRT/BRT/sleutelVerzendend'] or None
        landelijk_id = self.landelijke_ids.get(r['Verblijfsobjectidentificatie'])

        if not landelijk_id:
            log.error('Verblijfsobject {} references non-existing landelijk_id {}; skipping'.format(pk, landelijk_id))
            return

        if reden_afvoer_id and reden_afvoer_id not in self.redenen_afvoer:
            log.warning('Verblijfsobject {} references non-existing reden afvoer {}; ignoring'.format(pk, bron_id))
            reden_afvoer_id = None

        if reden_opvoer_id and reden_opvoer_id not in self.redenen_opvoer:
            log.warning('Verblijfsobject {} references non-existing reden opvoer {}; ignoring'.format(pk, bron_id))
            reden_opvoer_id = None

        if bron_id and bron_id not in self.bronnen:
            log.warning('Verblijfsobject {} references non-existing bron {}; ignoring'.format(pk, bron_id))
            bron_id = None

        if eigendomsverhouding_id and eigendomsverhouding_id not in self.eigendomsverhoudingen:
            log.warning('Verblijfsobject {} references non-existing eigendomsverhouding {}; ignoring'.format(pk,
                                                                                                             eigendomsverhouding_id))
            eigendomsverhouding_id = None

        if financieringswijze_id and financieringswijze_id not in self.financieringswijzes:
            log.warning('Verblijfsobject {} references non-existing financieringswijze {}; ignoring'.format(pk,
                                                                                                            financieringswijze_id))
            financieringswijze_id = None

        if gebruik_id and gebruik_id not in self.gebruik:
            log.warning('Verblijfsobject {} references non-existing gebruik {}; ignoring'.format(pk, gebruik_id))
            gebruik_id = None

        if locatie_ingang_id and locatie_ingang_id not in self.locaties_ingang:
            log.warning(
                'Verblijfsobject {} references non-existing locatie ingang {}; ignoring'.format(pk, locatie_ingang_id))
            locatie_ingang_id = None

        if ligging_id and ligging_id not in self.liggingen:
            log.warning('Verblijfsobject {} references non-existing ligging {}; ignoring'.format(pk, ligging_id))
            ligging_id = None

        if toegang_id and toegang_id not in self.toegang:
            log.warning('Verblijfsobject {} references non-existing toegang {}; ignoring'.format(pk, toegang_id))
            toegang_id = None

        if status_id and status_id not in self.statussen:
            log.warning('Verblijfsobject {} references non-existing status {}; ignoring'.format(pk, status_id))
            status_id = None

        if buurt_id and buurt_id not in self.buurten:
            log.warning('Verblijfsobject {} references non-existing bron {}; ignoring'.format(pk, buurt_id))
            buurt_id = None

        return models.Verblijfsobject(
            pk=pk,
            landelijk_id=landelijk_id,
            geometrie=geo,
            gebruiksdoel_code=(
                r['GebruiksdoelVerblijfsobjectDomein']),
            gebruiksdoel_omschrijving=(
                r['OmschrijvingGebruiksdoelVerblijfsobjectDomein']),
            oppervlakte=uva2.uva_nummer(r['OppervlakteVerblijfsobject']),
            document_mutatie=uva2.uva_datum(
                r['DocumentdatumMutatieVerblijfsobject']),
            document_nummer=(r['DocumentnummerMutatieVerblijfsobject']),
            bouwlaag_toegang=uva2.uva_nummer(r['Bouwlaagtoegang']),
            status_coordinaat_code=(r['StatusCoordinaatDomein']),
            status_coordinaat_omschrijving=(r['OmschrijvingCoordinaatDomein']),
            verhuurbare_eenheden=r['AantalVerhuurbareEenheden'] or None,
            bouwlagen=uva2.uva_nummer(r['AantalBouwlagen']),
            type_woonobject_code=(r['TypeWoonobjectDomein']),
            type_woonobject_omschrijving=(
                r['OmschrijvingTypeWoonobjectDomein']),
            woningvoorraad=uva2.uva_indicatie(r['IndicatieWoningvoorraad']),
            aantal_kamers=uva2.uva_nummer(r['AantalKamers']),
            vervallen=uva2.uva_indicatie(r['Indicatie-vervallen']),
            reden_afvoer_id=reden_afvoer_id,
            reden_opvoer_id=reden_opvoer_id,
            bron_id=bron_id,
            eigendomsverhouding_id=eigendomsverhouding_id,
            financieringswijze_id=financieringswijze_id,
            gebruik_id=gebruik_id,
            locatie_ingang_id=locatie_ingang_id,
            ligging_id=ligging_id,
            # ?=(r['VBOMNT/MNT/Code']),
            toegang_id=toegang_id,
            # ?=(r['VBOOVR/OVR/Code']),
            status_id=status_id,
            buurt_id=buurt_id,
            begin_geldigheid=uva2.uva_datum(
                r['TijdvakGeldigheid/begindatumTijdvakGeldigheid']),
            einde_geldigheid=uva2.uva_datum(
                r['TijdvakGeldigheid/einddatumTijdvakGeldigheid']),
            mutatie_gebruiker=r['Mutatie-gebruiker'],
        )


class ImportPndTask(batch.BasicTask):
    name = "Import PND"

    def __init__(self, bag_path, wkt_path):
        self.wkt_path = wkt_path
        self.bag_path = bag_path
        self.statussen = set()
        self.bouwblokken = set()
        self.panden = dict()
        self.landelijke_ids = dict()

    def before(self):
        database.clear_models(models.Pand)
        self.statussen = set(models.Status.objects.values_list("pk", flat=True))
        self.bouwblokken = set(models.Bouwblok.objects.values_list("pk", flat=True))

    def after(self):
        self.statussen.clear()
        self.panden.clear()

    def process(self):
        self.landelijke_ids = uva2.read_landelijk_id_mapping(self.bag_path, "PND")
        self.panden = dict(uva2.process_uva2(self.bag_path, "PND", self.process_row))
        geo.process_wkt(self.wkt_path, "BAG_PAND_GEOMETRIE.dat", self.process_wkt_row)

        models.Pand.objects.bulk_create(self.panden.values(), batch_size=database.BATCH_SIZE)

    def process_row(self, r):
        if not uva2.geldig_tijdvak(r):
            return

        if not uva2.geldige_relaties(r, 'PNDSTS', 'PNDBBK'):
            return

        pk = r['sleutelverzendend']
        status_id = r['PNDSTS/STS/Code'] or None
        bbk_id = r['PNDBBK/BBK/sleutelVerzendend'] or None
        landelijk_id = self.landelijke_ids.get(r['Pandidentificatie'])

        if not landelijk_id:
            log.error('Pand {} references non-existing landelijk_id {}; skipping'.format(pk, landelijk_id))
            return

        if status_id and status_id not in self.statussen:
            log.warning('Pand {} references non-existing status {}; ignoring'.format(pk, status_id))
            status_id = None

        if bbk_id and bbk_id not in self.bouwblokken:
            log.warning('Pand {} references non-existing bouwblok {}; ignoring'.format(pk, bbk_id))
            bbk_id = None

        return pk, models.Pand(
            pk=pk,
            landelijk_id=landelijk_id,
            document_mutatie=uva2.uva_datum(r['DocumentdatumMutatiePand']),
            document_nummer=(r['DocumentnummerMutatiePand']),
            bouwjaar=uva2.uva_nummer(r['OorspronkelijkBouwjaarPand']),
            laagste_bouwlaag=uva2.uva_nummer(r['LaagsteBouwlaag']),
            hoogste_bouwlaag=uva2.uva_nummer(r['HoogsteBouwlaag']),
            pandnummer=(r['Pandnummer']),
            vervallen=uva2.uva_indicatie(r['Indicatie-vervallen']),
            status_id=status_id,
            begin_geldigheid=uva2.uva_datum(r['TijdvakGeldigheid/begindatumTijdvakGeldigheid']),
            einde_geldigheid=uva2.uva_datum(r['TijdvakGeldigheid/einddatumTijdvakGeldigheid']),
            mutatie_gebruiker=r['Mutatie-gebruiker'],
            bouwblok_id=bbk_id,
        )

    def process_wkt_row(self, wkt_id, geometrie):
        key = '0' + wkt_id
        if key not in self.panden:
            log.warning('Pand/WKT {} references non-existing pand {}; skipping'.format(wkt_id, key))
            return

        self.panden[key].geometrie = geometrie


class ImportPndVboTask(batch.BasicTask):
    name = "Import PNDVBO"

    def __init__(self, path):
        self.path = path
        self.panden = set()
        self.vbos = set()

    def before(self):
        database.clear_models(models.VerblijfsobjectPandRelatie)

        self.panden = frozenset(
            models.Pand.objects.values_list("pk", flat=True))
        self.vbos = frozenset(
            models.Verblijfsobject.objects.values_list("pk", flat=True))

    def after(self):
        self.panden = None
        self.vbos = None

    def process(self):
        relaties = frozenset(
            uva2.process_uva2(self.path, "PNDVBO", self.process_row))
        models.VerblijfsobjectPandRelatie.objects.bulk_create(
            relaties, batch_size=database.BATCH_SIZE)

    def process_row(self, r):
        if not uva2.geldig_tijdvak(r):
            return None

        if not uva2.geldige_relaties(r, 'PNDVBO'):
            return None

        pand_id = r['sleutelverzendend']
        vbo_id = r['PNDVBO/VBO/sleutelVerzendend']

        if vbo_id not in self.vbos:
            log.warning('Pand/VBO {} references non-existing verblijfsobject {}; skipping'.format(pand_id, vbo_id))
            return None

        if pand_id not in self.panden:
            log.warning('Pand/VBO {} references non-existing pand {}; skipping'.format(pand_id, pand_id))
            return None

        return models.VerblijfsobjectPandRelatie(
            verblijfsobject_id=vbo_id,
            pand_id=pand_id,
        )


BAG_DOC_TYPES = [
    documents.Ligplaats,
    documents.Standplaats,
    documents.Verblijfsobject,
    documents.OpenbareRuimte,
    documents.Bouwblok,
    documents.Gebied,
    documents.ExactLocation,
]


class DeleteGebiedenTask(index.DeleteIndexTask):
    index = settings.ELASTIC_INDICES['BAG']
    doc_types = [documents.Gebied]


class DeleteIndexTask(index.DeleteIndexTask):
    index = settings.ELASTIC_INDICES['BAG']
    doc_types = BAG_DOC_TYPES


class DeleteNummerAanduidingIndexTask(index.DeleteIndexTask):
    index = settings.ELASTIC_INDICES['NUMMERAANDUIDING']
    doc_types = [documents.Nummeraanduiding]


class DeleteNummerAanduidingBackupIndexTask(index.DeleteIndexTask):
    index = settings.ELASTIC_INDICES['NUMMERAANDUIDING'] + 'backup'
    doc_types = [documents.Nummeraanduiding]


class DeleteBackupIndexTask(index.DeleteIndexTask):
    index = settings.ELASTIC_INDICES['BAG'] + 'backup'
    doc_types = BAG_DOC_TYPES


class IndexLigplaatsTask(index.ImportIndexTask):
    name = "index ligplaatsen"
    queryset = models.Ligplaats.objects.\
        prefetch_related('adressen').\
        prefetch_related('adressen__openbare_ruimte')

    def convert(self, obj):
        return documents.from_ligplaats(obj)


class IndexStandplaatsTask(index.ImportIndexTask):
    name = "index standplaatsen"
    queryset = models.Standplaats.objects.\
        prefetch_related('adressen').\
        prefetch_related('adressen__openbare_ruimte')

    def convert(self, obj):
        return documents.from_standplaats(obj)


class IndexVerblijfsobjectTask(index.ImportIndexTask):
    name = "index verblijfsobjecten"
    queryset = models.Verblijfsobject.objects.\
        prefetch_related('adressen').\
        prefetch_related('adressen__openbare_ruimte')

    def convert(self, obj):
        return documents.from_verblijfsobject(obj)


class IndexOpenbareRuimteTask(index.ImportIndexTask):
    name = "index openbare ruimtes"
    queryset = models.OpenbareRuimte.objects.prefetch_related('adressen')

    def convert(self, obj):
        return documents.from_openbare_ruimte(obj)


#########################################################
# gebieden tasks
#########################################################


class IndexUnescoTask(index.ImportIndexTask):
    name = "index unesco"
    queryset = models.Unesco.objects.all()

    def convert(self, obj):
        return documents.from_unesco(obj)


class IndexBuurtTask(index.ImportIndexTask):
    name = "index buurten"
    queryset = models.Buurt.objects.all()

    def convert(self, obj):
        return documents.from_buurt(obj)


class IndexBuurtcombinatieTask(index.ImportIndexTask):
    name = "index buurtcombinaties"
    queryset = models.Buurtcombinatie.objects.all()

    def convert(self, obj):
        return documents.from_buurtcombinatie(obj)


class IndexStadsdeelTask(index.ImportIndexTask):
    name = "index stadsdeel"
    queryset = models.Stadsdeel.objects.all()

    def convert(self, obj):
        return documents.from_stadsdeel(obj)


class IndexGrootstedelijkgebiedTask(index.ImportIndexTask):
    name = "Index grootstedelijk"
    queryset = models.Grootstedelijkgebied.objects.all()

    def convert(self, obj):
        return documents.from_grootstedelijk(obj)


class IndexGemeenteTask(index.ImportIndexTask):
    name = "index gemeebten"
    queryset = models.Gemeente.objects.all()

    def convert(self, obj):
        return documents.from_gemeente(obj)


class IndexWoonplaatsTask(index.ImportIndexTask):
    name = "index gemeebten"
    queryset = models.Woonplaats.objects.all()

    def convert(self, obj):
        return documents.from_woonplaats(obj)


##########################################################
##########################################################


class IndexNummerAanduidingTask(index.ImportIndexTask):
    name = "index nummer aanduidingen"
    queryset = models.Nummeraanduiding.objects.\
        prefetch_related('verblijfsobject').\
        prefetch_related('standplaats').\
        prefetch_related('ligplaats').\
        prefetch_related('openbare_ruimte')

    def convert(self, obj):
        return documents.from_nummeraanduiding_ruimte(obj)


class IndexBouwblokTask(index.ImportIndexTask):
    name = "index bouwblokken"
    queryset = models.Bouwblok.objects.all()

    def convert(self, obj):
        return documents.from_bouwblok(obj)


class IndexExactMatchesTask(index.ImportIndexTask):
    name = "index extact matches for postcode geocoding"
    queryset = models.Nummeraanduiding.objects.\
        prefetch_related('verblijfsobject').\
        prefetch_related('standplaats').\
        prefetch_related('ligplaats')

    def convert(self, obj):
        return documents.exact_from_nummeraanduiding(obj)


# these files don't have a UVA file
class ImportBuurtcombinatieTask(batch.BasicTask):
    """
    layer.fields:

    ['ID', 'NAAM', 'CODE', 'VOLLCODE', 'DOCNR',
     'DOCDATUM', 'INGSDATUM', 'EINDDATUM']
    """

    name = "Import GBD Buurtcombinatie"

    def __init__(self, shp_path):
        self.shp_path = shp_path
        self.stadsdelen = dict()

    def before(self):
        database.clear_models(models.Buurtcombinatie)
        self.stadsdelen = dict(
            models.Stadsdeel.objects.values_list("code", "id"))

    def after(self):
        self.stadsdelen.clear()

    def process(self):
        bcs = geo.process_shp(
            self.shp_path, "GBD_Buurtcombinatie.shp", self.process_feature)

        models.Buurtcombinatie.objects.bulk_create(
            bcs, batch_size=database.BATCH_SIZE)

    def process_feature(self, feat):
        vollcode = feat.get('VOLLCODE')

        return models.Buurtcombinatie(
            id=str(int(feat.get('ID'))),
            naam=feat.get('NAAM').encode('utf-8'),
            code=feat.get('CODE').encode('utf-8'),
            vollcode=vollcode,
            brondocument_naam=feat.get('DOCNR').encode('utf-8'),
            brondocument_datum=feat.get('DOCDATUM'),
            ingang_cyclus=feat.get('INGSDATUM'),
            geometrie=geo.get_multipoly(feat.geom.wkt),
            stadsdeel_id=self.stadsdelen.get(vollcode[0]),
            begin_geldigheid=feat.get('INGSDATUM'),
            einde_geldigheid=feat.get('EINDDATUM'),
        )


class ImportGebiedsgerichtwerkenTask(batch.BasicTask):
    """
    layer.fields:

    ['NAAM', 'CODE', 'STADSDEEL', 'INGSDATUM',
     'EINDDATUM', 'DOCNR', 'DOCDATUM']
    """

    name = "Import GBD Gebiedsgerichtwerken"

    def __init__(self, shp_path):
        self.shp_path = shp_path
        self.stadsdelen = dict()

    def before(self):
        database.clear_models(models.Gebiedsgerichtwerken)
        self.stadsdelen = dict(
            models.Stadsdeel.objects.values_list("code", "pk"))

    def after(self):
        self.stadsdelen.clear()

    def process(self):
        ggws = geo.process_shp(
            self.shp_path, "GBD_gebiedsgerichtwerken.shp",
            self.process_feature)

        models.Gebiedsgerichtwerken.objects.bulk_create(
            ggws, batch_size=database.BATCH_SIZE)

    def process_feature(self, feat):
        sdl = feat.get('STADSDEEL')
        if sdl not in self.stadsdelen:
            log.warning('Gebiedsgerichtwerken {} references non-existing stadsdeel {}; skipping'.format(sdl, sdl))
            return

        code = feat.get('CODE').encode('utf-8')
        return models.Gebiedsgerichtwerken(
            id=code,
            naam=feat.get('NAAM').encode('utf-8'),
            code=code,
            stadsdeel_id=self.stadsdelen[sdl],
            geometrie=geo.get_multipoly(feat.geom.wkt),
        )


class ImportGrootstedelijkgebiedTask(batch.BasicTask):
    """
    layer.fields:

    ['NAAM']
    """

    name = "Import GBD Grootstedelijkgebied"

    def __init__(self, shp_path):
        self.shp_path = shp_path

    def before(self):
        database.clear_models(models.Grootstedelijkgebied)

    def after(self):
        pass

    def process(self):
        ggbs = geo.process_shp(
            self.shp_path,
            "GBD_grootstedelijke_projecten.shp", self.process_feature)

        models.Grootstedelijkgebied.objects.bulk_create(
            ggbs, batch_size=database.BATCH_SIZE)

    def process_feature(self, feat):
        naam = feat.get('NAAM').encode('utf-8')
        return models.Grootstedelijkgebied(
            id=slugify(naam),
            naam=naam,
            geometrie=geo.get_multipoly(feat.geom.wkt),
        )


class ImportUnescoTask(batch.BasicTask):
    """
    layer.fields:

    ['NAAM']
    """

    name = "Import GBD unesco"

    def __init__(self, shp_path):
        self.shp_path = shp_path

    def before(self):
        database.clear_models(models.Unesco)

    def after(self):
        pass

    def process(self):
        unesco = geo.process_shp(
            self.shp_path, "GBD_unesco.shp", self.process_feature)
        models.Unesco.objects.bulk_create(
            unesco, batch_size=database.BATCH_SIZE)

    def process_feature(self, feat):
        naam = feat.get('NAAM').encode('utf-8')
        return models.Unesco(
            id=slugify(naam),
            naam=naam,
            geometrie=geo.get_multipoly(feat.geom.wkt),
        )


class DenormalizeDataTask(batch.BasicTask):
    name = "Denormalize data"

    def before(self):
        pass

    def after(self):
        pass

    def process(self):
        with connection.cursor() as c:
            c.execute("""
UPDATE bag_verblijfsobject vbo
SET _openbare_ruimte_naam = t.naam,
  _huisnummer             = t.huisnummer,
  _huisletter             = t.huisletter,
  _huisnummer_toevoeging  = t.huisnummer_toevoeging
FROM (
       SELECT
         num.verblijfsobject_id    AS vbo_id,
         opr.naam                  AS naam,
         num.huisnummer            AS huisnummer,
         num.huisletter            AS huisletter,
         num.huisnummer_toevoeging AS huisnummer_toevoeging
       FROM bag_nummeraanduiding num
         LEFT JOIN bag_openbareruimte opr ON num.openbare_ruimte_id = opr.id
       WHERE num.hoofdadres
     ) t
WHERE vbo.id = t.vbo_id;
            """)

            c.execute("""
UPDATE bag_ligplaats lig
SET _openbare_ruimte_naam = t.naam,
  _huisnummer             = t.huisnummer,
  _huisletter             = t.huisletter,
  _huisnummer_toevoeging  = t.huisnummer_toevoeging
FROM (
       SELECT
         num.ligplaats_id          AS lig_id,
         opr.naam                  AS naam,
         num.huisnummer            AS huisnummer,
         num.huisletter            AS huisletter,
         num.huisnummer_toevoeging AS huisnummer_toevoeging
       FROM bag_nummeraanduiding num
         LEFT JOIN bag_openbareruimte opr ON num.openbare_ruimte_id = opr.id
       WHERE num.hoofdadres AND num.ligplaats_id IS NOT NULL
     ) t
WHERE lig.id = t.lig_id;
            """)

            c.execute("""
UPDATE bag_standplaats sta
SET _openbare_ruimte_naam = t.naam,
  _huisnummer             = t.huisnummer,
  _huisletter             = t.huisletter,
  _huisnummer_toevoeging  = t.huisnummer_toevoeging
FROM (
       SELECT
         num.standplaats_id        AS sta_id,
         opr.naam                  AS naam,
         num.huisnummer            AS huisnummer,
         num.huisletter            AS huisletter,
         num.huisnummer_toevoeging AS huisnummer_toevoeging
       FROM bag_nummeraanduiding num
         LEFT JOIN bag_openbareruimte opr ON num.openbare_ruimte_id = opr.id
       WHERE num.hoofdadres AND num.standplaats_id IS NOT NULL
     ) t
WHERE sta.id = t.sta_id;
            """)

            c.execute("""
UPDATE bag_nummeraanduiding num
SET _openbare_ruimte_naam = opr.naam
FROM bag_openbareruimte opr
WHERE opr.id = num.openbare_ruimte_id
            """)


class ImportBagJob(object):
    name = "Import BAG"

    def __init__(self):
        diva = settings.DIVA_DIR
        if not os.path.exists(diva):
            raise ValueError("DIVA_DIR not found: {}".format(diva))

        self.bag = os.path.join(diva, 'bag')
        self.bag_wkt = os.path.join(diva, 'bag_wkt')
        self.gebieden = os.path.join(diva, 'gebieden')
        self.gebieden_shp = os.path.join(diva, 'gebieden_shp')

    def tasks(self):
        return [
            ImportAvrTask(self.bag),
            ImportOvrTask(self.bag),
            ImportBrnTask(self.bag),
            ImportEgmTask(self.bag),
            ImportFngTask(self.bag),
            ImportGbkTask(self.bag),
            ImportLggTask(self.bag),
            ImportLocTask(self.bag),
            ImportTggTask(self.bag),
            ImportStsTask(self.bag),

            ImportGmeTask(self.gebieden),
            ImportWplTask(self.bag),
            ImportSdlTask(self.gebieden, self.gebieden_shp),
            ImportBuurtcombinatieTask(self.gebieden_shp),
            ImportBrtTask(self.gebieden, self.gebieden_shp),
            ImportBbkTask(self.gebieden, self.gebieden_shp),
            ImportOprTask(self.bag, self.bag_wkt),

            ImportLigTask(self.bag, self.bag_wkt),
            ImportStaTask(self.bag, self.bag_wkt),
            ImportVboTask(self.bag),

            ImportNumTask(self.bag),

            ImportPndTask(self.bag, self.bag_wkt),
            ImportPndVboTask(self.bag),

            ImportGebiedsgerichtwerkenTask(self.gebieden_shp),
            ImportGrootstedelijkgebiedTask(self.gebieden_shp),
            ImportUnescoTask(self.gebieden_shp),

            DenormalizeDataTask(),
        ]


class IndexBagJob(object):
    name = "Create new search-index for all BAG data from database"

    def tasks(self):
        return [
            DeleteIndexTask(),
            DeleteNummerAanduidingIndexTask(),
            IndexOpenbareRuimteTask(),
            IndexNummerAanduidingTask(),
            IndexExactMatchesTask(),
        ]


class BuildIndexBagJob(object):
    name = "Create new search-index for all BAG data from database"

    def tasks(self):
        return [
            IndexOpenbareRuimteTask(),
            IndexNummerAanduidingTask(),
            IndexExactMatchesTask(),
        ]


class DeleteIndexBagJob(object):

    name = "Delete BAG related indexes"

    def tasks(self):
        return [
            DeleteIndexTask(),
            DeleteNummerAanduidingIndexTask(),
        ]


class IndexNummerAanduidingJob(object):
    name = "Create new search index for Nummeraanduiding"

    def tasks(self):
        return [
            DeleteNummerAanduidingIndexTask(),
            IndexNummerAanduidingTask()
        ]


class IndexGebiedenJob(object):
    """Important! This only adds to the bag index, but does not create it"""

    name = "Create add gebieden to BAG index"

    def tasks(self):
        return [
            # should maybe be added to

            IndexBouwblokTask(),  # This only adds to the bag index,

<<<<<<< HEAD
            # NOTE !! DEVELOPMENT -> Only for document changes
            #DeleteGebiedenTask(),
=======
            # DeleteGebiedenTask(), DEV Only for document changes
>>>>>>> 7f7de9e9

            IndexUnescoTask(),
            IndexBuurtTask(),
            IndexBuurtcombinatieTask(),
            IndexStadsdeelTask(),
            IndexGrootstedelijkgebiedTask(),
            IndexGemeenteTask()
        ]


class BackupBagIndexTask(index.CopyIndexTask):
    """
    Backup elastic BAG Index
    """
    index = settings.ELASTIC_INDICES['BAG']
    target = settings.ELASTIC_INDICES['BAG'] + 'backup'
    name = 'Backup BAG index in elastic'


class BackupNummerAanduidingTask(index.CopyIndexTask):
    """
    Backup elastic BAG Index
    """
    index = settings.ELASTIC_INDICES['NUMMERAANDUIDING']
    target = settings.ELASTIC_INDICES['NUMMERAANDUIDING'] + 'backup'
    name = 'Backup Aanduiding index in elastic'


class RestoreBagIndexTask(index.CopyIndexTask):
    """
    Restore elastic BAG Index
    """
    name = 'Restore backup bag index in elastic'

    index = settings.ELASTIC_INDICES['BAG'] + 'backup'
    target = settings.ELASTIC_INDICES['BAG']


class RestoreNummerAanduidingIndexTask(index.CopyIndexTask):
    """
    Restore elastic BAG Index
    """
    name = 'Restore backup nummeraanduiding index in elastic'

    index = settings.ELASTIC_INDICES['NUMMERAANDUIDING'] + 'backup'
    target = settings.ELASTIC_INDICES['NUMMERAANDUIDING']


class BackupBagJob(object):
    """
    Backup elastic BAG documents
    """
    name = "Backup elastic-index BAG"

    def tasks(self):
        return [
            DeleteBackupIndexTask,
            BackupBagIndexTask(),
        ]


class RestoreBagJob(object):

    name = "Restore Backup elastic-index BAG"

    def tasks(self):
        return [
            DeleteIndexTask(),
            RestoreBagIndexTask()
        ]


class BackupNummerAanduidingJob(object):
    """
    Nummeraanduiding elastic index Backup
    """

    name = "Backup elastic-index NUMMERAANDUIDING"

    def tasks(self):
        return [
            DeleteNummerAanduidingBackupIndexTask(),
            BackupNummerAanduidingTask(),
        ]


class RestoreNummerAanduidingJob(object):
    """
    Nummeraanduiding elastic index Restore
    """

    def tasks(self):
        return [
            DeleteNummerAanduidingIndexTask(),
            RestoreNummerAanduidingIndexTask()
        ]<|MERGE_RESOLUTION|>--- conflicted
+++ resolved
@@ -1167,11 +1167,6 @@
 ]
 
 
-class DeleteGebiedenTask(index.DeleteIndexTask):
-    index = settings.ELASTIC_INDICES['BAG']
-    doc_types = [documents.Gebied]
-
-
 class DeleteIndexTask(index.DeleteIndexTask):
     index = settings.ELASTIC_INDICES['BAG']
     doc_types = BAG_DOC_TYPES
@@ -1670,16 +1665,10 @@
 
     def tasks(self):
         return [
-            # should maybe be added to
-
-            IndexBouwblokTask(),  # This only adds to the bag index,
-
-<<<<<<< HEAD
+            IndexBouwblokTask(),
+
             # NOTE !! DEVELOPMENT -> Only for document changes
-            #DeleteGebiedenTask(),
-=======
-            # DeleteGebiedenTask(), DEV Only for document changes
->>>>>>> 7f7de9e9
+            # DeleteIndexTaskTask(),
 
             IndexUnescoTask(),
             IndexBuurtTask(),
