--- conflicted
+++ resolved
@@ -79,6 +79,10 @@
     'weg': 'Straatnamen',
     'water': 'Water',
     'kunstwerk': 'Kunstwerk',
+    'terrein': 'Gebieden',
+    'administratief gebied': 'Gebieden',
+    'spoorbaan': 'Gebied',
+    'landschappelijk gebied': 'Gebieden',
     'verblijfsobject': 'Adres',
     'ligplaats': 'Adres',
     'standplaats': 'Adres',
@@ -128,11 +132,8 @@
     {
         'labels': {'gebieden'},
         'testfunction': None,
-<<<<<<< HEAD
-        'query': bag_qs.weg_query,
-=======
+        # 'query': bag_qs.weg_query,
         'query': bag_qs.gebied_query,
->>>>>>> 47cb2956
     },
 ]
 
