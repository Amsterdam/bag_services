--- conflicted
+++ resolved
@@ -207,7 +207,6 @@
 # The following JWKS data was obtained in the authz project :  jwkgen -create -alg ES256
 # This is a test public key def. The private key is add for testing.
 JWKS_TEST_KEY = """
-<<<<<<< HEAD
 {
     "keys": [
         {
@@ -224,24 +223,6 @@
         }
     ]
 }
-=======
-            {
-                "keys": [
-                    {
-                        "kty": "EC",
-                        "key_ops": [
-                            "verify",
-                            "sign"
-                        ],
-                        "kid": "2aedafba-8170-4064-b704-ce92b7c89cc6",
-                        "crv": "P-256",
-                        "x": "6r8PYwqfZbq_QzoMA4tzJJsYUIIXdeyPA27qTgEJCDw=",
-                        "y": "Cf2clfAfFuuCB06NMfIat9ultkMyrMQO9Hd2H7O9ZVE=",
-                        "d": "N1vu0UQUp0vLfaNeM0EDbl4quvvL6m_ltjoAXXzkI3U="
-                    }
-                ]
-            }
->>>>>>> b53ef9e7
 """
 
 DATAPUNT_AUTHZ = {
