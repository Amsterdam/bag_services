--- conflicted
+++ resolved
@@ -1,28 +1,19 @@
+import mimetypes
 import os
-import mimetypes
+from unittest import skipIf, skip
+
 from django.conf import settings
 from django.test import TestCase
-<<<<<<< HEAD
-from unittest import skipIf
-=======
-from unittest import skip
-
->>>>>>> 5f388685
-
 
 from ..objectstore import ObjectStore
 
 
 class TestObjectstore(TestCase):
-
     def setUp(self):
         self.objectstore = ObjectStore('BAG')
 
-<<<<<<< HEAD
     @skipIf(settings.NO_INTEGRATION_TEST, 'blabla')
-=======
     @skip('Check auth')
->>>>>>> 5f388685
     def test_objects(self):
 
         # clean up old cruft
