from rest_framework.test import APITestCase
import time
import datasets.bag.batch
import datasets.brk.batch
from batch import batch

from datasets.bag.tests import factories as bag_factories


class QueryTest(APITestCase):

    @classmethod
    def setUpClass(cls):
        super().setUpClass()

        openbare_ruimte = bag_factories.OpenbareRuimteFactory.create(naam="Anjeliersstraat")
        bag_factories.NummeraanduidingFactory.create(openbare_ruimte=openbare_ruimte, huisnummer=11, huisletter='A',
                                                     hoofdadres=True)
        bag_factories.NummeraanduidingFactory.create(openbare_ruimte=openbare_ruimte, huisnummer=11, huisletter='B',
                                                     hoofdadres=True)
        bag_factories.NummeraanduidingFactory.create(openbare_ruimte=openbare_ruimte, huisnummer=11, huisletter='C',
                                                     hoofdadres=True)
        bag_factories.NummeraanduidingFactory.create(openbare_ruimte=openbare_ruimte, huisnummer=12, hoofdadres=True)

        openbare_ruimte = bag_factories.OpenbareRuimteFactory.create(naam="Marnixkade")
        bag_factories.NummeraanduidingFactory.create(openbare_ruimte=openbare_ruimte, huisnummer=36, huisletter='F',
                                                     hoofdadres=True, postcode='1015XR')

        openbare_ruimte = bag_factories.OpenbareRuimteFactory.create(naam="Rozenstraat")
        bag_factories.NummeraanduidingFactory.create(openbare_ruimte=openbare_ruimte, huisnummer=228, huisletter='a',
                                                     hoofdadres=True, postcode='1016SZ', huisnummer_toevoeging='1')

        batch.execute(datasets.bag.batch.IndexJob())
        batch.execute(datasets.brk.batch.IndexKadasterJob())

        time.sleep(1)   # this is stupid

<<<<<<< HEAD
    def test_non_matching_query(self):
        response = self.client.get('/api/atlas/search/', dict(q="qqq"))
        self.assertEqual(response.status_code, 200)
        self.assertIn('results', response.data)
        self.assertIn('count', response.data)
        self.assertEqual(response.data['count'], 0)

    def test_matching_query(self):
        response = self.client.get('/api/atlas/search/', dict(q="anjel"))
        self.assertEqual(response.status_code, 200)
        self.assertIn('results', response.data)
        self.assertIn('count', response.data)
        self.assertEqual(response.data['count'], 5)

        first = response.data['results'][0]
        self.assertEqual(first['naam'], "Anjeliersstraat")
        self.assertEqual(first['type'], "openbare_ruimte")

    def test_query_case_insensitive(self):
        response = self.client.get('/api/atlas/search/', dict(q="ANJEl"))
        self.assertEqual(response.status_code, 200)
        self.assertIn('results', response.data)
        self.assertIn('count', response.data)
        self.assertEqual(response.data['count'], 5)

        first = response.data['results'][0]
        self.assertEqual(first['naam'], "Anjeliersstraat")

    def test_query_adresseerbaar_object(self):
        response = self.client.get('/api/atlas/search/', dict(q="anjeliersstraat 11"))
        self.assertEqual(response.status_code, 200)
        self.assertIn('results', response.data)
        self.assertIn('count', response.data)
        self.assertEqual(response.data['count'], 3)

        self.assertEqual(response.data['results'][0]['adres'], "Anjeliersstraat 11A")

    def test_query_postcode(self):
        response = self.client.get("/api/atlas/search/", dict(q="1015x"))
        self.assertEqual(response.status_code, 200)
        self.assertIn('results', response.data)
        self.assertIn('count', response.data)
        self.assertEqual(response.data['count'], 2)

        self.assertEqual(response.data['results'][0]['naam'], "Marnixkade")
        self.assertEqual(response.data['results'][1]['adres'], "Marnixkade 36F")

    def test_query_straat_huisnummer_huisletter(self):
        response = self.client.get("/api/atlas/search/", dict(q="Rozenstraat 228 a"))
        self.assertEqual(response.status_code, 200)
        self.assertIn('results', response.data)
        self.assertIn('count', response.data)
        self.assertEqual(response.data['count'], 1)

        self.assertEqual(response.data['results'][0]['adres'], "Rozenstraat 228a-1")

    def test_query_straat_huisnummer_huisletter_toevoeging(self):
        response = self.client.get("/api/atlas/search/", dict(q="Rozenstraat 228 a-1"))
        self.assertEqual(response.status_code, 200)
        self.assertIn('results', response.data)
        self.assertIn('count', response.data)
        self.assertEqual(response.data['count'], 1)

        self.assertEqual(response.data['results'][0]['adres'], "Rozenstraat 228a-1")

    def test_query_postcode_space(self):
        response = self.client.get("/api/atlas/search/", dict(q="1016 SZ"))
        self.assertEqual(response.status_code, 200)
        self.assertIn('results', response.data)
        self.assertIn('count', response.data)
        self.assertEqual(response.data['count'], 2)

        self.assertEqual(response.data['results'][0]['naam'], "Rozenstraat")
        self.assertEqual(response.data['results'][1]['adres'], "Rozenstraat 228a-1")

    def test_query_postcode_space_huisnummer(self):
        response = self.client.get("/api/atlas/search/", dict(q="1016 SZ 228"))
        self.assertEqual(response.status_code, 200)
        self.assertIn('results', response.data)
        self.assertIn('count', response.data)
        self.assertEqual(response.data['count'], 1)

        self.assertEqual(response.data['results'][0]['adres'], "Rozenstraat 228a-1")

    def test_query_postcode_space_huisnummer_huisletter(self):
        response = self.client.get("/api/atlas/search/", dict(q="1016 SZ 228 a"))
        self.assertEqual(response.status_code, 200)
        self.assertIn('results', response.data)
        self.assertIn('count', response.data)
        self.assertEqual(response.data['count'], 1)

        self.assertEqual(response.data['results'][0]['adres'], "Rozenstraat 228a-1")

    def test_query_postcode_space_huisnummer_huisletter_toevoeging(self):
        response = self.client.get("/api/atlas/search/", dict(q="1016 SZ 228 a-1"))
        self.assertEqual(response.status_code, 200)
        self.assertIn('results', response.data)
        self.assertIn('count', response.data)
        self.assertEqual(response.data['count'], 1)

        self.assertEqual(response.data['results'][0]['adres'], "Rozenstraat 228a-1")
=======
    #def test_non_matching_query(self):
    #    response = self.client.get('/api/atlas/search/', dict(q="qqq"))
    #    self.assertEqual(response.status_code, 200)
    #    self.assertIn('results', response.data)
    #    self.assertIn('count', response.data)
    #    self.assertEqual(response.data['count'], 0)

    #def test_matching_query(self):
    #    response = self.client.get('/api/atlas/search/', dict(q="anjel"))
    #    self.assertEqual(response.status_code, 200)
    #    self.assertIn('results', response.data)
    #    self.assertIn('count', response.data)
    #    self.assertEqual(response.data['count'], 5)

    #    first = response.data['results'][0]
    #    self.assertEqual(first['naam'], "Anjeliersstraat")
    #    self.assertEqual(first['type'], "openbare_ruimte")

    #def test_query_case_insensitive(self):
    #    response = self.client.get('/api/atlas/search/', dict(q="ANJEl"))
    #    self.assertEqual(response.status_code, 200)
    #    self.assertIn('results', response.data)
    #    self.assertIn('count', response.data)
    #    self.assertEqual(response.data['count'], 5)

    #    first = response.data['results'][0]
    #    self.assertEqual(first['naam'], "Anjeliersstraat")

    #def test_query_adresseerbaar_object(self):
    #    response = self.client.get('/api/atlas/search/', dict(q="anjeliersstraat 11"))
    #    self.assertEqual(response.status_code, 200)
    #    self.assertIn('results', response.data)
    #    self.assertIn('count', response.data)
    #    self.assertEqual(response.data['count'], 3)

    #    self.assertEqual(response.data['results'][0]['adres'], "Anjeliersstraat 11A")

    #def test_query_postcode(self):
    #    response = self.client.get("/api/atlas/search/", dict(q="1015x"))
    #    self.assertEqual(response.status_code, 200)
    #    self.assertIn('results', response.data)
    #    self.assertIn('count', response.data)
    #    self.assertEqual(response.data['count'], 2)

    #    self.assertEqual(response.data['results'][0]['naam'], "Marnixkade")
    #    self.assertEqual(response.data['results'][1]['adres'], "Marnixkade 36F")

    #def test_query_straat_huisnummer_huisletter(self):
    #    response = self.client.get("/api/atlas/search/", dict(q="Rozenstraat 228 a"))
    #    self.assertEqual(response.status_code, 200)
    #    self.assertIn('results', response.data)
    #    self.assertIn('count', response.data)
    #    self.assertEqual(response.data['count'], 1)

    #    self.assertEqual(response.data['results'][0]['adres'], "Rozenstraat 228a-1")

    #def test_query_straat_huisnummer_huisletter_toevoeging(self):
    #    response = self.client.get("/api/atlas/search/", dict(q="Rozenstraat 228 a-1"))
    #    self.assertEqual(response.status_code, 200)
    #    self.assertIn('results', response.data)
    #    self.assertIn('count', response.data)
    #    self.assertEqual(response.data['count'], 1)

    #    self.assertEqual(response.data['results'][0]['adres'], "Rozenstraat 228a-1")

    #def test_query_postcode_space(self):
    #    response = self.client.get("/api/atlas/search/", dict(q="1016 SZ"))
    #    self.assertEqual(response.status_code, 200)
    #    self.assertIn('results', response.data)
    #    self.assertIn('count', response.data)
    #    self.assertEqual(response.data['count'], 2)

    #    self.assertEqual(response.data['results'][0]['naam'], "Rozenstraat")
    #    self.assertEqual(response.data['results'][1]['adres'], "Rozenstraat 228a-1")

    #def test_query_postcode_space_huisnummer(self):
    #    response = self.client.get("/api/atlas/search/", dict(q="1016 SZ 228"))
    #    self.assertEqual(response.status_code, 200)
    #    self.assertIn('results', response.data)
    #    self.assertIn('count', response.data)
    #    self.assertEqual(response.data['count'], 1)

    #    self.assertEqual(response.data['results'][0]['adres'], "Rozenstraat 228a-1")

    #def test_query_postcode_space_huisnummer_huisletter(self):
    #    response = self.client.get("/api/atlas/search/", dict(q="1016 SZ 228 a"))
    #    self.assertEqual(response.status_code, 200)
    #    self.assertIn('results', response.data)
    #    self.assertIn('count', response.data)
    #    self.assertEqual(response.data['count'], 1)

    #    self.assertEqual(response.data['results'][0]['adres'], "Rozenstraat 228a-1")

    #def test_query_postcode_space_huisnummer_huisletter_toevoeging(self):
    #    response = self.client.get("/api/atlas/search/", dict(q="1016 SZ 228 a-1"))
    #    self.assertEqual(response.status_code, 200)
    #    self.assertIn('results', response.data)
    #    self.assertIn('count', response.data)
    #    self.assertEqual(response.data['count'], 1)

    #    self.assertEqual(response.data['results'][0]['adres'], "Rozenstraat 228a-1")




>>>>>>> 133830e1
<|MERGE_RESOLUTION|>--- conflicted
+++ resolved
@@ -35,109 +35,6 @@
 
         time.sleep(1)   # this is stupid
 
-<<<<<<< HEAD
-    def test_non_matching_query(self):
-        response = self.client.get('/api/atlas/search/', dict(q="qqq"))
-        self.assertEqual(response.status_code, 200)
-        self.assertIn('results', response.data)
-        self.assertIn('count', response.data)
-        self.assertEqual(response.data['count'], 0)
-
-    def test_matching_query(self):
-        response = self.client.get('/api/atlas/search/', dict(q="anjel"))
-        self.assertEqual(response.status_code, 200)
-        self.assertIn('results', response.data)
-        self.assertIn('count', response.data)
-        self.assertEqual(response.data['count'], 5)
-
-        first = response.data['results'][0]
-        self.assertEqual(first['naam'], "Anjeliersstraat")
-        self.assertEqual(first['type'], "openbare_ruimte")
-
-    def test_query_case_insensitive(self):
-        response = self.client.get('/api/atlas/search/', dict(q="ANJEl"))
-        self.assertEqual(response.status_code, 200)
-        self.assertIn('results', response.data)
-        self.assertIn('count', response.data)
-        self.assertEqual(response.data['count'], 5)
-
-        first = response.data['results'][0]
-        self.assertEqual(first['naam'], "Anjeliersstraat")
-
-    def test_query_adresseerbaar_object(self):
-        response = self.client.get('/api/atlas/search/', dict(q="anjeliersstraat 11"))
-        self.assertEqual(response.status_code, 200)
-        self.assertIn('results', response.data)
-        self.assertIn('count', response.data)
-        self.assertEqual(response.data['count'], 3)
-
-        self.assertEqual(response.data['results'][0]['adres'], "Anjeliersstraat 11A")
-
-    def test_query_postcode(self):
-        response = self.client.get("/api/atlas/search/", dict(q="1015x"))
-        self.assertEqual(response.status_code, 200)
-        self.assertIn('results', response.data)
-        self.assertIn('count', response.data)
-        self.assertEqual(response.data['count'], 2)
-
-        self.assertEqual(response.data['results'][0]['naam'], "Marnixkade")
-        self.assertEqual(response.data['results'][1]['adres'], "Marnixkade 36F")
-
-    def test_query_straat_huisnummer_huisletter(self):
-        response = self.client.get("/api/atlas/search/", dict(q="Rozenstraat 228 a"))
-        self.assertEqual(response.status_code, 200)
-        self.assertIn('results', response.data)
-        self.assertIn('count', response.data)
-        self.assertEqual(response.data['count'], 1)
-
-        self.assertEqual(response.data['results'][0]['adres'], "Rozenstraat 228a-1")
-
-    def test_query_straat_huisnummer_huisletter_toevoeging(self):
-        response = self.client.get("/api/atlas/search/", dict(q="Rozenstraat 228 a-1"))
-        self.assertEqual(response.status_code, 200)
-        self.assertIn('results', response.data)
-        self.assertIn('count', response.data)
-        self.assertEqual(response.data['count'], 1)
-
-        self.assertEqual(response.data['results'][0]['adres'], "Rozenstraat 228a-1")
-
-    def test_query_postcode_space(self):
-        response = self.client.get("/api/atlas/search/", dict(q="1016 SZ"))
-        self.assertEqual(response.status_code, 200)
-        self.assertIn('results', response.data)
-        self.assertIn('count', response.data)
-        self.assertEqual(response.data['count'], 2)
-
-        self.assertEqual(response.data['results'][0]['naam'], "Rozenstraat")
-        self.assertEqual(response.data['results'][1]['adres'], "Rozenstraat 228a-1")
-
-    def test_query_postcode_space_huisnummer(self):
-        response = self.client.get("/api/atlas/search/", dict(q="1016 SZ 228"))
-        self.assertEqual(response.status_code, 200)
-        self.assertIn('results', response.data)
-        self.assertIn('count', response.data)
-        self.assertEqual(response.data['count'], 1)
-
-        self.assertEqual(response.data['results'][0]['adres'], "Rozenstraat 228a-1")
-
-    def test_query_postcode_space_huisnummer_huisletter(self):
-        response = self.client.get("/api/atlas/search/", dict(q="1016 SZ 228 a"))
-        self.assertEqual(response.status_code, 200)
-        self.assertIn('results', response.data)
-        self.assertIn('count', response.data)
-        self.assertEqual(response.data['count'], 1)
-
-        self.assertEqual(response.data['results'][0]['adres'], "Rozenstraat 228a-1")
-
-    def test_query_postcode_space_huisnummer_huisletter_toevoeging(self):
-        response = self.client.get("/api/atlas/search/", dict(q="1016 SZ 228 a-1"))
-        self.assertEqual(response.status_code, 200)
-        self.assertIn('results', response.data)
-        self.assertIn('count', response.data)
-        self.assertEqual(response.data['count'], 1)
-
-        self.assertEqual(response.data['results'][0]['adres'], "Rozenstraat 228a-1")
-=======
     #def test_non_matching_query(self):
     #    response = self.client.get('/api/atlas/search/', dict(q="qqq"))
     #    self.assertEqual(response.status_code, 200)
@@ -238,9 +135,4 @@
     #    self.assertIn('count', response.data)
     #    self.assertEqual(response.data['count'], 1)
 
-    #    self.assertEqual(response.data['results'][0]['adres'], "Rozenstraat 228a-1")
-
-
-
-
->>>>>>> 133830e1
+    #    self.assertEqual(response.data['results'][0]['adres'], "Rozenstraat 228a-1")