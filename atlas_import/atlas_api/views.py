# Python
from collections import OrderedDict
import json
import logging
from urllib.parse import quote, urlparse
import re
# Packages
from django.conf import settings
from django.contrib.gis.geos import Point
from elasticsearch import Elasticsearch
from elasticsearch.exceptions import TransportError
from elasticsearch_dsl import Search
# from elasticsearch_dsl import Q
from rest_framework import viewsets, metadata
from rest_framework.response import Response
from rest_framework.reverse import reverse
# Project
from datasets.bag import queries as bagQ
from datasets.brk import queries as brkQ
from datasets.generic import queries as genQ
from datasets.generic import rest


log = logging.getLogger('search')

# Regexes for query analysis
# The regex are bulit on the assumption autocomplete starts at 3 characters
# Postcode regex matches 4 digits, possible dash or space then 0-2 letters
PCODE_REGEX = re.compile('^[1-9]\d{2}\d?[ \-]?[a-zA-Z]?[a-zA-Z]?$')
# Bouwblok regex matches 2 digits a letter and an optional second letter
BOUWBLOK_REGEX = re.compile('^[a-zA-Z][a-zA-Z]\d{1,2}$')
# Meetbout regex matches up to 8 digits
MEETBOUT_REGEX = re.compile('^\d{3,8}\b$')
# Address postcode regex
ADDRESS_PCODE_REGEX = re.compile(
    '^1\d{3}[ \-]?[a-zA-Z]{2}[ \-](\d|[a-zA-Z])*$')

# Recognise house number in the search string
HOUSE_NUMBER = re.compile('((\d+)((( |\-)?[a-zA-Z\-]{0,3})|(( |\-)\d*)))$')

# Mapping of subtypes with detail views
_details = {
    'ligplaats': 'ligplaats-detail',
    'standplaats': 'standplaats-detail',
    'verblijfsobject': 'verblijfsobject-detail',
    'openbare_ruimte': 'openbareruimte-detail',
    'kadastraal_subject': 'kadastraalsubject-detail',
    'kadastraal_object': 'kadastraalobject-detail',
    'bouwblok': 'bouwblok-detail',
}

BAG = settings.ELASTIC_INDICES['BAG']
BRK = settings.ELASTIC_INDICES['BRK']
NUMMERAANDUIDING = settings.ELASTIC_INDICES['NUMMERAANDUIDING']
MEETBOUTEN = settings.ELASTIC_INDICES['MEETBOUTEN']


def analyze_query(query_string):
    """
    Looks at the query string being filled and tries
    to make conclusions about what is actually being searched.
    This is useful to reduce number of queries and reduce result size

    Looking for:
    - Only a number, 5 digits or more -> nap bout
    - 4 digit number and 1 or 2 letters.
        space between the numer and letters is possible -> postcode
    - Two letters followed by 1 or 2 digits -> bouwblok

    returns a list of queries that should be used
    """
    # A collection of regex and the query they generate
    query_selector = [
        {
            'regex': PCODE_REGEX,
            'query': [bagQ.weg_Q],
        }, {
            'regex': BOUWBLOK_REGEX,
            'query': [bagQ.bouwblok_Q],
        }, {
            'regex': MEETBOUT_REGEX,
            'query': [genQ.meetbout_Q],
        }, {
            'regex': ADDRESS_PCODE_REGEX,
            'query': [bagQ.comp_address_pcode_Q],
        }
    ]
    queries = []
    for option in query_selector:
        match = option['regex'].match(query_string)
        if match:
            queries.extend(option['query'])
    # Checking for a case in which no regex matches were
    # found. In which case, defaulting to address
    if not queries:
        # Deciding between looking at roads and looking at addresses
        # Finding the housenumber part
        num = HOUSE_NUMBER.search(query_string)
        if not num:
            # There is no house number part
            # Return street name query
            queries = [bagQ.weg_Q]
        else:
            # Checking if its postcode or street name
            try:
                int(query_string[:4])
                queries = [bagQ.comp_address_pcode_Q]
            except ValueError:
                queries = [bagQ.street_name_and_num_Q]
        # queries.extend([brkQ.kadaster_object_Q, brkQ.kadaster_subject_Q])
    print(queries)
    return queries


def prepare_query_string(query_string):
    """
    Prepares the query string for search.
    Cleaning up unsupported signes, normalize the search
    query to something we can better use etc.

    Workings:
    - Strip whitespace/EOF from the string
    - Remove '\' at the end of the string
    - Replace '"' with whitespace
    """
    query_string = query_string.strip()
    # Making sure there is a query string to work with before
    # and during \ stripping
    while query_string and (query_string[-1] == '\\'):
        query_string = query_string[:-1]
    query_string = query_string.replace('"', ' ')
    # Last strop to make sure no extra spaces are present
    query_string = query_string.strip()
    return query_string


def _get_url(request, hit):
    doc_type, id = hit.meta.doc_type, hit.meta.id

    if hasattr(hit, 'subtype_id'):
        id = hit.subtype_id if hit.subtype_id else id

    if doc_type in _details:
        return rest.get_links(
            view_name=_details[doc_type],
            kwargs={'pk': id}, request=request)

    # hit must have subtype
    assert hit.subtype

    if hit.subtype in _details:
        return rest.get_links(
            view_name=_details[hit.subtype],
            kwargs={'pk': id}, request=request)

    return None


class QueryMetadata(metadata.SimpleMetadata):
    def determine_metadata(self, request, view):
        result = super().determine_metadata(request, view)
        result['parameters'] = {
            'q': {
                'type': 'string',
                'description': 'The query to search for',
                'required': False,
            },
        }
        return result

def _order_matches(matches):
    for sub_type in matches.keys():
        count_values = sorted(
            [(count, m)
             for m, count in matches[sub_type].items()], reverse=True)

        matches[sub_type] = [
            dict(item=m, score=count) for count, m in count_values[:5]]


def _filter_highlights(highlight, sub_type, query, matches):
    """
    Given auto complete highligts make sure query matches suggestion
    """
    for key in highlight:
        found_highlights = highlight[key]

        for match_field_value in found_highlights:
            # #make sure query is in the match
            q = query.lower()
            mf = match_field_value.lower()
            if not mf.startswith(q):
                if q not in mf:
                    continue

            old = matches[sub_type].setdefault(match_field_value, 0)
            # import ipdb; ipdb.set_trace()
            matches[sub_type][match_field_value] = old + 1


def _determine_sub_type(hit):

    if not hasattr(hit, 'subtype'):
        sub_type = hit.meta.doc_type
        log.debug('subtype missing %s' % hit)
    else:
        # this should always be the case
        sub_type = hit.subtype

    return sub_type


# =============================================
# Search view sets
# =============================================
class TypeaheadViewSet(viewsets.ViewSet):
    """
    Given a query parameter `q`, this function returns a
    subset of all objects
    that (partially) match the specified query.

    *NOTE*

    We assume spelling errors and therefore it is possible
    to have unexpected results

    """
    metadata_class = QueryMetadata

    def __init__(self, **kwargs):
        super().__init__(**kwargs)
        self.client = Elasticsearch(settings.ELASTIC_SEARCH_HOSTS)

    def autocomplete_query(self, query):
        """provice autocomplete suggestions"""
        query_componentes = analyze_query(query)
        queries = []
        sorting = []
        # collect queries and ignore aggregations
        for q in query_componentes:
            qa = q(query)
            queries.append(qa['Q'])
            if 'S' in qa:
                sorting.extend(qa['S'])
        search = (
            Search()
            .using(self.client)
            .index(BAG, BRK, NUMMERAANDUIDING)
            .query(
                'bool',
                should=queries,
            )
            .sort(*sorting)
        )
        # nice prety printing
        if settings.DEBUG:
            sq = search.to_dict()
            import json
            print(json.dumps(sq, indent=4))

        return search

    def _get_uri(self, request, hit):
        # Retrieves the uri part for an item
        url = _get_url(request, hit)['self']['href']
        uri = urlparse(url).path[1:]
        return uri

    def _order_results(self, result, query_string, request):
        """
        Arrange the aggregated results, possibly sorting them
        alphabetically

        @Params
        result - the elastic search result object
        query_string - the query string used to search for. This is for exact
                       match recognition
        """
        result_sets = {}
        ordered_results = []
        result_order = [
            'weg', 'verblijfsobject', 'bouwblok', 'kadastraal_subject',
            'kadastraal_object']
        # This might be better handled on the front end
        pretty_names = [
            'Straatnamen', 'Adres', 'Bouwblok',
            'Kadastrale subjecten', 'Kadastrale objecten']

        postcode = PCODE_REGEX.match(query_string)
        # Orginizing the results
        print('Results:', len(result))
<<<<<<< HEAD
        if len(result) == 1:
            print(result.to_dict())
=======

>>>>>>> 86e7a76d
        for hit in result:
            disp = hit._display
            uri = self._get_uri(request, hit)
            # Only add results we generate uri for
            # @TODO this should not be used like this as result filter
            if not uri:
                continue
            if hit.subtype not in result_sets:
                result_sets[hit.subtype] = []

            result_sets[hit.subtype].append({
                '_display': disp,
                'query': disp,
                'uri': uri
            })
        # Now ordereing the result groups
        for i in range(len(result_order)):
            if result_order[i] in result_sets:
                ordered_results.append({
                    'label': pretty_names[i],
                    'content': result_sets[result_order[i]],
                })
        return ordered_results

    def get_autocomplete_response(self, query, request, alphabetical=True):
        """
        Sends a request for auto complete and returns the result
        @ TODO there are more efficent ways to return the data

        Optional flag alphabetical is used to determine if the results
        should be alphabetically ordered. Defaults to True
        """
        # Ignoring cache in case debug is on
        ignore_cache = settings.DEBUG

        result = self.autocomplete_query(query).execute(
            ignore_cache=ignore_cache)

        # Checking if there was aggregation in the autocomplete.
        # If there was that is what should be used for resutls
        # Trying aggregation as most autocorrect will have them
        # matches = OrderedDict()
        res = self._order_results(result, query, request)
        return res

    def list(self, request, *args, **kwargs):
        """
        returns result options
        ---
        parameters:
            - name: q
              description: givven search q give Result suggestions
              required: true
              type: string
              paramType: query
        """
        if 'q' not in request.query_params:
            return Response([])

        query = prepare_query_string(request.query_params['q'])
        if not query:
            return Response([])
        response = self.get_autocomplete_response(query, request)

        return Response(response)


class SearchViewSet(viewsets.ViewSet):
    """
    Given a query parameter `q`, this function returns a subset of all objects
    that match the elastic search query.

    *NOTE*

    We assume the input is correct but could be incomplete

    for example: seaching for a not existing
    Rozengracht 3 will rerurn Rozengracht 3-1 which does exist
    """

    metadata_class = QueryMetadata
    page_size = 100
    url_name = 'search-list'
    page_limit = 10

    def search_query(self, client, query):
        """
        Execute search.

        ./manage.py test atlas_api.tests.test_query --keepdb

        """
        log.debug('using indices %s %s %s', BAG, BRK, NUMMERAANDUIDING)

        raise NotImplementedError

    def _set_followup_url(self, request, result, end,
                          response, query, page):
        """
        Add pageing links for result set to response object
        """
        # make query url friendly again
        url_query = quote(query)
        # Finding link to self via reverse url search
        followup_url = reverse(self.url_name, request=request)

        self_url = "{}?q={}&page={}".format(
            followup_url, url_query, page)

        response['_links'] = OrderedDict([
            ('self', {'href': self_url}),
            ('next', {'href': None}),
            ('prev', {'href': None})
        ])

        # Finding and setting prev and next pages
        if end < result.hits.total:
            if end < (self.page_size * self.page_limit):
                # There should be a next
                response['_links']['next']['href'] = "{}?q={}&page={}".format(
                    followup_url, url_query, page + 1)
        if page == 2:
            response['_links']['prev']['href'] = "{}?q={}".format(
                followup_url, url_query)
        elif page > 2:
            response['_links']['prev']['href'] = "{}?q={}&page={}".format(
                followup_url, url_query, page - 1)

    def list(self, request, *args, **kwargs):
        """
        Create a response list

        ---
        parameters:
            - name: q
              description: Zoek op kadastraal object
              required: true
              type: string
              paramType: query

        """

        if 'q' not in request.query_params:
            return Response([])

        page = 1
        if 'page' in request.query_params:
            # limit search results pageing in elastic is slow
            page = int(request.query_params['page'])
            if page > self.page_limit:
                page = self.page_limit

        start = ((page - 1) * self.page_size)
        end = (page * self.page_size)

        query = prepare_query_string(request.query_params['q'])

        client = Elasticsearch(
            settings.ELASTIC_SEARCH_HOSTS,
            raise_on_error=True
        )

        search = self.search_query(client, query)[start:end]

        if settings.DEBUG:
            log.debug(search.to_dict())
            sq = search.to_dict()
            import json
            print(json.dumps(sq, indent=4))

        try:
            result = search.execute()
        except TransportError:
            log.exception("Could not execute search query " + query)
            # Todo fix this
            # https://github.com/elastic/elasticsearch/issues/11340#issuecomment-105433439
            return Response([])

        response = OrderedDict()

        self._set_followup_url(request, result, end, response, query, page)

        count = result.hits.total
        response['count_hits'] = count
        response['count'] = count

        self.create_summary_aggregations(request, result, response)

        response['results'] = [
            self.normalize_hit(h, request) for h in result.hits]

        return Response(response)

    def create_summary_aggregations(self, request, result, response):
        """
        If there are aggregations within the search result.
        show them
        """
        if not hasattr(response, 'aggregations'):
            return

        response['type_summary'] = []

        response['type_summary'] = [
            self.normalize_bucket(field, request)
            for field in result.aggregations['by_subtype']['buckets']]

    def normalize_bucket(self, field, request):
        result = OrderedDict()
        result.update(field.to_dict())
        return result

    def get_url(self, request, hit):
        """
        """
        return _get_url(request, hit)

    def normalize_hit(self, hit, request):
        result = OrderedDict()
        result['_links'] = self.get_url(request, hit)

        result['type'] = hit.meta.doc_type
        result['dataset'] = hit.meta.index
        result.update(hit.to_dict())

        return result


class SearchSubjectViewSet(SearchViewSet):
    """
    Given a query parameter `q`, this function returns a subset of all
    kadastraal subjects (VVE, personen) objects
    that match the elastic search query.

    Een Kadastraal Subject is een persoon die
    in de kadastrale registratie voorkomt.
    Het betreft hier zowel natuurlijk- als niet natuurlijk personen.

    https://www.amsterdam.nl/stelselpedia/brk-index/catalog-brk-levering/kadastraal-subject/

    """

    url_name = 'search/kadastraalsubject-list'

    def search_query(self, client, query):
        """
        Execute search on Subject
        """
        return (
            Search()
            .using(client)
            .index(BRK)
            .filter(
                'terms',
                subtype=['kadastraal_subject']
            )
            .query(
                brkQ.kadaster_subject_Q(query)['Q']
            ).sort('naam.raw')
        )

    def list(self, request, *args, **kwargs):
        """
        Show search results

        ---
        parameters:
            - name: q
              description: Zoek op kadastraal subject
              required: true
              type: string
              paramType: query
        """

        return super(SearchSubjectViewSet, self).list(
            request, *args, **kwargs)


class SearchObjectViewSet(SearchViewSet):
    """
    Given a query parameter `q`, this function returns a subset of all
    grond percelen objects that match the elastic search query.
    """

    url_name = 'search/kadastraalobject-list'

    def search_query(self, client, query):
        """
        Execute search in Objects
        """
        return (
            Search()
            .using(client)
            .index(BRK)
            .filter(
                'terms',
                subtype=['kadastraal_object']
            )
            .query(
                brkQ.kadaster_object_Q(query)['Q']
            )
            .sort('aanduiding')
        )

    def list(self, request, *args, **kwargs):
        """
        Show search results

        ---
        parameters:
            - name: q
              description: Zoek op kadastraal object
              required: true
              type: string
              paramType: query
        """

        return super(SearchObjectViewSet, self).list(
            request, *args, **kwargs)


class SearchBouwblokViewSet(SearchViewSet):
    """
    Given a query parameter `q`, this function returns a subset of all
    grond percelen objects that match the elastic search query.
    """

    url_name = 'search/bouwblok-list'

    def search_query(self, client, query):
        """
        Execute search in Objects
        """
        return (
            Search()
            .using(client)
            .index(BAG)
            .filter(
                'terms',
                subtype=['bouwblok']
            )
            .query(
                bagQ.bouwblok_Q(query)['Q']
            )
        )

    def list(self, request, *args, **kwargs):
        """
        Show search results

        ---
        parameters:
            - name: q
              description: Zoek op kadastraal object
              required: true
              type: string
              paramType: query
        """

        return super(SearchBouwblokViewSet, self).list(
            request, *args, **kwargs)


class SearchOpenbareRuimteViewSet(SearchViewSet):
    """
    Given a query parameter `q`, this function returns a subset
    of all openabare ruimte objects that match the elastic search query.

    Een OPENBARE RUIMTE is een door het bevoegde gemeentelijke orgaan als
    zodanig aangewezen en van een naam voorziene
    buitenruimte die binnen één woonplaats is gelegen.

    Als openbare ruimte worden onder meer aangemerkt weg, water,
    terrein, spoorbaan en landschappelijk gebied.

    http://www.amsterdam.nl/stelselpedia/bag-index/catalogus-bag/objectklasse-3/

    """
    url_name = 'search/openbareruimte-list'

    def search_query(self, client, query):
        """
        Execute search in Objects
        """
        return (
            Search()
            .using(client)
            .index(BAG)
            .query(
                bagQ.public_area_Q(query)['Q']
            )
        )

    def list(self, request, *args, **kwargs):
        """
        Show search results

        ---
        parameters:
            - name: q
              description: Zoek op openbare ruimte
              required: true
              type: string
              paramType: query
        """

        return super(SearchOpenbareRuimteViewSet, self).list(
            request, *args, **kwargs)


class SearchNummeraanduidingViewSet(SearchViewSet):
    """
    Given a query parameter `q`, this function returns a subset
    of nummeraanduiding objects that match the elastic search query.

    Een nummeraanduiding, in de volksmond ook wel adres genoemd, is een door
    het bevoegde gemeentelijke orgaan als
    zodanig toegekende aanduiding van een verblijfsobject,
    standplaats of ligplaats.

    http://www.amsterdam.nl/stelselpedia/bag-index/catalogus-bag/objectklasse-2/

    """
    url_name = 'search/adres-list'

    def search_query(self, client, query):
        """
        Execute search in Objects
        """
        return (
            Search()
            .using(client)
            .index(NUMMERAANDUIDING)
            .query(
                bagQ.comp_address_Q(query)['Q']
            )
        )


class SearchPostcodeViewSet(SearchViewSet):
    """
    Given a query parameter `q`, this function returns a subset
    of nummeraanduiding objects that match the elastic search query.

    Een nummeraanduiding, in de volksmond ook wel adres genoemd, is een door
    het bevoegde gemeentelijke orgaan als
    zodanig toegekende aanduiding van een verblijfsobject,
    standplaats of ligplaats.

    http://www.amsterdam.nl/stelselpedia/bag-index/catalogus-bag/objectklasse-2/

    """
    url_name = 'search/postcode-list'

    def search_query(self, client, query_string):
        """Creating the actual query to ES"""
        # print('Postcode')
        query = [bagQ.comp_address_pcode_Q(query_string)['Q'], bagQ.weg_Q(query_string)['Q']]
        return (
            Search()
            .using(client)
            .index(NUMMERAANDUIDING)
            .query(
                'bool',
                should=query
            )
        ).sort('postcode.raw')

    def list(self, request, *args, **kwargs):
        """
        Show search results

        ---
        parameters:
            - name: q
              description: Zoek op adres / nummeraanduiding
              required: true
              type: string
              paramType: query
        """

        return super(SearchPostcodeViewSet, self).list(
            request, *args, **kwargs)


class SearchExactPostcodeToevoegingViewSet(viewsets.ViewSet):
    """
    Given a query parameter `q`, this function returns a subset of all
    grond percelen objects that match the elastic search query.
    """

    metadata_class = QueryMetadata

    def __init__(self, **kwargs):
        super().__init__(**kwargs)
        self.client = Elasticsearch(settings.ELASTIC_SEARCH_HOSTS)

    def normalize_postcode_housenumber(self, pc_num):
        """
        Normalizes the poste code and house number so that it
        will allways look the same to the query
        Actions:
        - convert lower case to uppercase letters
        - makes sure postcode and house number are seperated by a space

        If the normalization fails, the original value is returned.
        """
        norm = pc_num.upper()
        # Under 6 characters there is not enough information
        if len(norm) > 6:
            if norm[6] in ['-', '_', '/', '.', ',', '+']:
                norm = "{0} {1}".format(norm[:6], norm[7:])
            elif norm[6] != ' ':
                # It seems that the house nummer is directly attached
                try:
                    int(norm[6])
                except ValueError:
                    # The format is unclear
                    norm = pc_num
        return norm

    def search_query(self, query):
        """
        Execute search in Objects
        """
        search = Search().using(self.client).index(BAG).query(
                bagQ.exact_postcode_house_number_Q(query)
            )

        if settings.DEBUG:
            sq = search.to_dict()
            import json
            print(json.dumps(sq, indent=4))
        return search

    def get_exact_response(self, query):
        """
        Sends a request for auto complete and returns the result
        @ TODO there are more efficent ways to return the data

        Optional flag alphabetical is used to determine if the results
        should be alphabetically ordered. Defaults to True
        """
        # Ignoring cache in case debug is on
        ignore_cache = settings.DEBUG

        result = self.search_query(query).execute(
            ignore_cache=ignore_cache)

        return result

    def list(self, request, *args, **kwargs):
        """
        Show search results

        ---
        parameters:
            - name: q
              description: Zoek op adres / nummeraanduiding
              required: true
              type: string
              paramType: query
        """

        if 'q' not in request.query_params:
            return Response([])

        query = self.normalize_postcode_housenumber(
            prepare_query_string(request.query_params['q']))
        if not query:
            return Response([])
        response = self.get_exact_response(query)
        # Getting the first response.
        # Either there is only one, or a housenumber was given
        # where only extensions are available, in which case any result will do
        if response and response.hits:
            response = response.hits[0].to_dict()
            # Adding RD gepopoint
            rd_point = Point(*response['geometrie'], srid=4326)
            # Using the newly generated point to replace the elastic results
            # with geojson
            response['geometrie'] = json.loads(rd_point.geojson)
            rd_point.transform(28992)
            response['geometrie_rd'] = json.loads(rd_point.geojson)
            # Removing the poscode based fields from the results
            del(response['postcode_toevoeging'])
            del(response['postcode_huisnummer'])
        else:
            response = []
        return Response(response)<|MERGE_RESOLUTION|>--- conflicted
+++ resolved
@@ -289,12 +289,9 @@
         postcode = PCODE_REGEX.match(query_string)
         # Orginizing the results
         print('Results:', len(result))
-<<<<<<< HEAD
         if len(result) == 1:
             print(result.to_dict())
-=======
-
->>>>>>> 86e7a76d
+
         for hit in result:
             disp = hit._display
             uri = self._get_uri(request, hit)
@@ -884,4 +881,4 @@
             del(response['postcode_huisnummer'])
         else:
             response = []
-        return Response(response)+        return Response(response)
