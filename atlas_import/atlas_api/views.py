--- conflicted
+++ resolved
@@ -27,26 +27,8 @@
 BRK = settings.ELASTIC_INDICES['BRK']
 NUMMERAANDUIDING = settings.ELASTIC_INDICES['NUMMERAANDUIDING']
 
-<<<<<<< HEAD
-=======
-# uncomment to get results from testindexes
-#if 'test' not in BAG:
-#   BAG = BAG + 'test'
-#
-#if 'test' not in BRK:
-#   BRK = BRK + 'test'
-#
-
-log.debug('using indices %s %s', BAG, BRK)
->>>>>>> 64ca4d92
 
 def _get_url(request, hit):
-
-<<<<<<< HEAD
-=======
-def _get_url(request, hit):
-
->>>>>>> 64ca4d92
     doc_type, id = hit.meta.doc_type, hit.meta.id
 
     if hasattr(hit, 'subtype_id'):
@@ -348,10 +330,6 @@
         .index(NUMMERAANDUIDING, BAG, BRK)
         .query(
             mulitimatch_Q(query)
-<<<<<<< HEAD
-=======
-            # mulitimatch_nummeraanduiding_Q(query)
->>>>>>> 64ca4d92
         )
         .sort(*add_sorting())
     )
@@ -407,10 +385,6 @@
     return (
         Search(client)
         .index(BAG)
-<<<<<<< HEAD
-=======
-        # .filter("term", type="Openbare ruimte")
->>>>>>> 64ca4d92
         .query(
             mulitimatch_openbare_ruimte_Q(query)
         )
@@ -757,7 +731,6 @@
 
     http://www.amsterdam.nl/stelselpedia/bag-index/catalogus-bag/objectklasse-3/
 
-<<<<<<< HEAD
     """
     url_name = 'search/openbareruimte-list'
     search_query = search_openbare_ruimte_query
@@ -765,15 +738,6 @@
 
 class SearchNummeraanduidingViewSet(SearchViewSet):
     """
-=======
-    """
-    url_name = 'search/openbareruimte-list'
-    search_query = search_openbare_ruimte_query
-
-
-class SearchNummeraanduidingViewSet(SearchViewSet):
-    """
->>>>>>> 64ca4d92
     Given a query parameter `q`, this function returns a subset
     of nummeraanduiding objects that match the elastic search query.
 
