--- conflicted
+++ resolved
@@ -32,12 +32,9 @@
 # Meetbout regex matches up to 8 digits
 MEETBOUT_REGEX = re.compile('^\d{3,8}\b$')
 # Address postcode regex
-<<<<<<< HEAD
 ADDRESS_PCODE_REGEX = re.compile(
-    '^[1-9]\d{3}[ \-]?[a-zA-Z]{2}[ \-](\d+[a-zA-Z]*)?$')
-=======
-ADDRESS_PCODE_REGEX = re.compile('^1\d{3}[ \-]?[a-zA-Z]{2}[ \-](\d|[a-zA-Z])*$')
->>>>>>> f70db807
+    '^1\d{3}[ \-]?[a-zA-Z]{2}[ \-](\d|[a-zA-Z])*$')
+
 # Recognise house number in the search string
 HOUSE_NUMBER = re.compile('((\d+)((( |\-)?[a-zA-Z\-]{0,3})|(( |\-)\d*)))$')
 
@@ -171,28 +168,6 @@
         }
         return result
 
-
-<<<<<<< HEAD
-def add_sorting(sorts):
-    """
-    Sorts the sorting order
-    """
-    return ['naam.raw', 'straatnaam.raw', 'toevoeging.raw', 'huisnummer']
-    #return (
-    #    {"order": {
-    #        "order": "asc", "missing": "_last", "unmapped_type": "long"}},
-    #    {"straatnaam": {
-    #        "order": "asc", "missing": "_first", "unmapped_type": "string"}},
-    #    {"huisnummer": {
-    #        "order": "asc", "missing": "_first", "unmapped_type": "long"}},
-    #    {"adres": {
-    #        "order": "asc", "missing": "_first", "unmapped_type": "string"}},
-    #    '-_score',
-    #)
-
-
-=======
->>>>>>> f70db807
 def _order_matches(matches):
     for sub_type in matches.keys():
         count_values = sorted(
@@ -703,7 +678,6 @@
             .query(
                 bagQ.public_area_Q(query)['Q']
             )
-            # .sort(*add_sorting())
         )
 
     def list(self, request, *args, **kwargs):
