--- conflicted
+++ resolved
@@ -1,5 +1,4 @@
 import os
-from unittest import skip
 
 from django.conf import settings
 from django.test import TestCase
@@ -36,9 +35,6 @@
         response = self.update_metadata_date(None)
         self.assertEqual(response, None)
 
-<<<<<<< HEAD
-    @skip('skipping for now')
-=======
     def testNonExisting(self):
         self.dataset_id = 'test-aac'
         self.path = os.path.join(self.diva, 'brk')
@@ -55,7 +51,6 @@
 
         self.assertEqual(response.status_code, 200)
 
->>>>>>> a7ea9c9b
     def testOneDateAcc(self):
         self.dataset_id = 'test-acc'
         self.path = os.path.join(self.diva, 'brk')
@@ -74,12 +69,7 @@
         self.assertNotEqual(response, None)
         self.assertEqual(response.status_code, 200)
 
-<<<<<<< HEAD
-    @skip('skipping for now')
-    def testUv2Acc(self):
-=======
     def testUva2Acc(self):
->>>>>>> a7ea9c9b
         self.dataset_id = 'test-acc'
         self.path = os.path.join(self.diva, 'gebieden')
 
