--- conflicted
+++ resolved
@@ -170,11 +170,7 @@
     )
     serializer_class = serializers.KadastraalObject
     serializer_detail_class = serializers.KadastraalObjectDetail
-<<<<<<< HEAD
-    filter_fields = ('verblijfsobjecten__id', 'beperkingen__id')
-=======
-    filter_fields = ('verblijfsobjecten__id', 'a_percelen__id', 'g_percelen__id')
->>>>>>> 448a99dc
+    filter_fields = ('verblijfsobjecten__id', 'beperkingen__id', 'a_percelen__id', 'g_percelen__id')
     lookup_value_regex = '[^/]+'
 
 
