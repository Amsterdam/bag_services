from rest_framework import serializers
from rest_framework.reverse import reverse

from datasets.generic import rest
from datasets.bag.serializers import Verblijfsobject
from datasets.wkpb.serializers import BeperkingDetail
from . import models


class BrkMixin(rest.DataSetSerializerMixin):
    dataset = 'brk'


# list serializers
class Gemeente(BrkMixin, rest.HALSerializer):
    _display = rest.DisplayField()

    class Meta:
        model = models.Gemeente
        fields = (
            '_links',
            '_display',
            'gemeente',
        )


class KadastraleGemeente(BrkMixin, rest.HALSerializer):
    _display = rest.DisplayField()
    gemeente = Gemeente()

    class Meta:
        model = models.KadastraleGemeente
        fields = (
            '_links',
            '_display',
            'naam',
            'gemeente',
        )


class KadastraleSectie(BrkMixin, rest.HALSerializer):
    _display = rest.DisplayField()

    class Meta:
        model = models.KadastraleSectie
        fields = (
            '_links',
            '_display',
            'sectie',
        )


class Beschikkingsbevoegdheid(serializers.ModelSerializer):
    class Meta:
        model = models.Beschikkingsbevoegdheid


class Geslacht(serializers.ModelSerializer):
    class Meta:
        model = models.Geslacht


class AanduidingNaam(serializers.ModelSerializer):
    class Meta:
        model = models.AanduidingNaam


class Land(serializers.ModelSerializer):
    class Meta:
        model = models.Land


class Rechtsvorm(serializers.ModelSerializer):
    class Meta:
        model = models.Rechtsvorm


class Adres(serializers.ModelSerializer):
    buitenland_land = Land()

    class Meta:
        model = models.Adres
        fields = (
            'openbareruimte_naam',
            'huisnummer',
            'huisletter',
            'toevoeging',
            'postcode',
            'woonplaats',
            # 'postbus_nummer',
            # 'postbus_postcode',
            # 'postbus_woonplaats',
            'buitenland_adres',
            'buitenland_woonplaats',
            'buitenland_regio',
            'buitenland_naam',
            'buitenland_land',
        )


class KadastraalSubject(BrkMixin, rest.HALSerializer):
    _display = rest.DisplayField()

    class Meta:
        model = models.KadastraalSubject
        fields = (
            '_links',
            '_display',
            'naam',
        )


class SoortGrootte(serializers.ModelSerializer):
    class Meta:
        model = models.SoortGrootte


class CultuurCodeOnbebouwd(serializers.ModelSerializer):
    class Meta:
        model = models.CultuurCodeOnbebouwd


class CultuurCodeBebouwd(serializers.ModelSerializer):
    class Meta:
        model = models.CultuurCodeBebouwd


class KadastraalObject(BrkMixin, rest.HALSerializer):
    _display = rest.DisplayField()
    aanduiding = serializers.CharField(source='get_aanduiding_spaties')

    class Meta:
        model = models.KadastraalObject
        fields = (
            '_links',
            '_display',
            'id',
            'aanduiding'
        )


class AardZakelijkRecht(serializers.ModelSerializer):
    class Meta:
        model = models.AardZakelijkRecht


class AppartementsrechtsSplitsType(serializers.ModelSerializer):
    class Meta:
        model = models.AppartementsrechtsSplitsType


class ZakelijkRecht(BrkMixin, rest.HALSerializer):
    _display = rest.DisplayField()

    class Meta:
        model = models.ZakelijkRecht
        fields = (
            '_links',
            '_display',
            'id',
        )

    def to_representation(self, instance):
        data = super().to_representation(instance)
        request = self.context['request']

        data['object_href'] = reverse(
                'kadastraalobject-detail',
                kwargs={'pk': instance.kadastraal_object_id},
                request=request
        )

        user = request.user
        if instance.kadastraal_subject.type == instance.kadastraal_subject.SUBJECT_TYPE_NATUURLIJK \
                and not user.has_perm('brk.view_sensitive_details'):
            data['subject_href'] = reverse('zakelijkrecht-subject', args=(instance.id,), request=request)
        else:
            data['subject_href'] = reverse('kadastraalsubject-detail', kwargs={'pk': instance.kadastraal_subject.id},
                                           request=request)

        return data


class AardAantekening(serializers.ModelSerializer):
    class Meta:
        model = models.AardAantekening


class Aantekening(BrkMixin, rest.HALSerializer):
    _display = rest.DisplayField()
    opgelegd_door = KadastraalSubject()

    class Meta:
        model = models.Aantekening
        fields = (
            '_links',
            '_display',
            'id',
            'opgelegd_door',
        )


# detail serializers
class GemeenteDetail(BrkMixin, rest.HALSerializer):
    _display = rest.DisplayField()
    gemeente = serializers.CharField()

    class Meta:
        model = models.Gemeente
        fields = (
            '_links',
            '_display',
            'gemeente',
            'geometrie',
        )


class KadastraleGemeenteDetail(BrkMixin, rest.HALSerializer):
    _display = rest.DisplayField()
    gemeente = Gemeente()
    secties = rest.RelatedSummaryField()

    class Meta:
        model = models.KadastraleGemeente
        fields = (
            '_links',
            '_display',
            'id',
            'gemeente',
            'geometrie',
            'secties',
        )


class KadastraleSectieDetail(BrkMixin, rest.HALSerializer):
    _display = rest.DisplayField()
    kadastrale_gemeente = KadastraleGemeente()

    class Meta:
        model = models.KadastraleSectie
        fields = (
            '_links',
            '_display',
            'id',
            'kadastrale_gemeente',
            'sectie',
            'geometrie',
        )


class KadastraalSubjectDetailWithPersonalData(BrkMixin, rest.HALSerializer):
    _display = rest.DisplayField()
    woonadres = Adres()
    postadres = Adres()
    beschikkingsbevoegdheid = Beschikkingsbevoegdheid()
    geslacht = Geslacht()
    aanduiding_naam = AanduidingNaam()
    geboorteland = Land()
    land_waarnaar_vertrokken = Land()
    rechtsvorm = Rechtsvorm()

    aantekeningen = rest.RelatedSummaryField()

    class Meta:
        model = models.KadastraalSubject
        fields = (
            '_links',
            '_display',

            'id',
            'type',
            'beschikkingsbevoegdheid',

            'volledige_naam',
            'is_natuurlijk_persoon',

            'voornamen',
            'voorvoegsels',
            'naam',
            'geslacht',
            'aanduiding_naam',
            'geboortedatum',
            'geboorteplaats',
            'geboorteland',
            'overlijdensdatum',

            'partner_voornamen',
            'partner_voorvoegsels',
            'partner_naam',

            'land_waarnaar_vertrokken',

            'rsin',
            'kvknummer',
            'rechtsvorm',
            'statutaire_naam',
            'statutaire_zetel',

            'bron',
            'woonadres',
            'postadres',

            'aantekeningen',
        )


class KadastraalSubjectDetail(KadastraalSubjectDetailWithPersonalData):
    rechten = rest.RelatedSummaryField()

    allowed_anonymous = {'_links', '_display', 'id', 'volledige_naam', 'is_natuurlijk_persoon'}

    class Meta:
        model = models.KadastraalSubject
        fields = (
            '_links',
            '_display',

            'id',
            'type',
            'beschikkingsbevoegdheid',

            'volledige_naam',
            'is_natuurlijk_persoon',

            'voornamen',
            'voorvoegsels',
            'naam',
            'geslacht',
            'aanduiding_naam',
            'geboortedatum',
            'geboorteplaats',
            'geboorteland',
            'overlijdensdatum',

            'partner_voornamen',
            'partner_voorvoegsels',
            'partner_naam',

            'land_waarnaar_vertrokken',

            'rsin',
            'kvknummer',
            'rechtsvorm',
            'statutaire_naam',
            'statutaire_zetel',

            'bron',
            'woonadres',
            'postadres',

            'aantekeningen',
            'rechten',
        )

    def to_representation(self, instance):
        data = super().to_representation(instance)

        user = self.context['request'].user
        if instance.type == instance.SUBJECT_TYPE_NATUURLIJK and not user.has_perm('brk.view_sensitive_details'):
            return {f: data[f] for f in self.fields.keys() if f in self.allowed_anonymous}

        return data


class KadastraalObjectDetail(BrkMixin, rest.HALSerializer):
    _display = rest.DisplayField()
    aanduiding = serializers.CharField(source='get_aanduiding_spaties')
    objectnummer = serializers.CharField(source='perceelnummer')
    kadastrale_gemeente = KadastraleGemeente()
    sectie = KadastraleSectie()
    soort_grootte = SoortGrootte()
    cultuurcode_onbebouwd = CultuurCodeOnbebouwd()
    cultuurcode_bebouwd = CultuurCodeBebouwd()

    rechten = rest.RelatedSummaryField()
    verblijfsobjecten = rest.RelatedSummaryField()
    aantekeningen = rest.RelatedSummaryField()
    a_percelen = rest.RelatedSummaryField()
    g_percelen = rest.RelatedSummaryField()
    beperkingen = rest.RelatedSummaryField()
    geometrie = rest.MultipleGeometryField()

    class Meta:
        model = models.KadastraalObject
        fields = (
            '_links',
            '_display',
            'id',
            'aanduiding',
            'kadastrale_gemeente',
            'sectie',
            'objectnummer',
            'indexletter',
            'indexnummer',
            'soort_grootte',
            'grootte',
            'koopsom',
            'koopsom_valuta_code',
            'koopjaar',
            'meer_objecten',
            'cultuurcode_onbebouwd',
            'cultuurcode_bebouwd',

            'register9_tekst',
            'status_code',
            'toestandsdatum',
            'voorlopige_kadastrale_grens',
            'in_onderzoek',

            'geometrie',

            'g_percelen',
            'a_percelen',
            'verblijfsobjecten',
            'rechten',
            'aantekeningen',
            'beperkingen',
        )


class ZakelijkRechtDetail(BrkMixin, rest.HALSerializer):
    _display = rest.DisplayField()
    aard_zakelijk_recht = AardZakelijkRecht()
    ontstaan_uit = KadastraalSubject()
    betrokken_bij = KadastraalSubject()
    kadastraal_object = KadastraalObject()
    kadastraal_subject = KadastraalSubject()
    app_rechtsplitstype = AppartementsrechtsSplitsType()

    class Meta:
        model = models.ZakelijkRecht
        fields = (
            '_links',
            '_display',
            'id',
            'aard_zakelijk_recht',
            'aard_zakelijk_recht_akr',

            'ontstaan_uit',
            'betrokken_bij',

            'teller',
            'noemer',

            'kadastraal_object',
            'kadastraal_subject',

            'kadastraal_object_status',

            'app_rechtsplitstype',
        )

    def to_representation(self, instance):
        data = super().to_representation(instance)

        request = self.context['request']
        user = request.user
        if instance.kadastraal_subject.type == instance.kadastraal_subject.SUBJECT_TYPE_NATUURLIJK \
                and not user.has_perm('brk.view_sensitive_details'):
            data['kadastraal_subject'] = reverse('zakelijkrecht-subject',
                                                 args=(instance.id,),
                                                 request=request)

        return data


class AantekeningDetail(BrkMixin, rest.HALSerializer):
    _display = rest.DisplayField()
    aard_aantekening = AardAantekening()
    kadastraal_object = KadastraalObject()
    opgelegd_door = KadastraalSubject()

    class Meta:
        model = models.Aantekening
        fields = (
            '_links',
            '_display',
            'id',
            'aard_aantekening',
            'omschrijving',

            'kadastraal_object',
            'opgelegd_door',
<<<<<<< HEAD
=======
        )


class KadastraalObjectDetailWkpb(BrkMixin, rest.HALSerializer):
    _display = rest.DisplayField()
    identificatiecode = serializers.CharField(source='id')
    aanduiding = serializers.CharField(source='get_aanduiding_spaties')
    kadastrale_gemeente = KadastraleGemeente()
    sectie = KadastraleSectie()
    soort_grootte = SoortGrootte()
    cultuurcode_onbebouwd = CultuurCodeOnbebouwd()
    cultuurcode_bebouwd = CultuurCodeBebouwd()

    rechten = ZakelijkRecht(many=True)
    verblijfsobjecten = Verblijfsobject(many=True)
    beperkingen = BeperkingDetail(many=True)
    aantekeningen = rest.RelatedSummaryField()
    a_percelen = rest.RelatedSummaryField()
    g_percelen = rest.RelatedSummaryField()
    geometrie = rest.MultipleGeometryField()

    class Meta:
        model = models.KadastraalObject
        fields = (
            '_links',
            '_display',
            'identificatiecode',
            'aanduiding',
            'kadastrale_gemeente',
            'sectie',
            'perceelnummer',
            'indexletter',
            'indexnummer',
            'soort_grootte',
            'grootte',
            'koopsom',
            'koopsom_valuta_code',
            'koopjaar',
            'meer_objecten',
            'cultuurcode_onbebouwd',
            'cultuurcode_bebouwd',

            'register9_tekst',
            'status_code',
            'toestandsdatum',
            'voorlopige_kadastrale_grens',
            'in_onderzoek',

            'geometrie',

            'g_percelen',
            'a_percelen',
            'verblijfsobjecten',
            'rechten',
            'aantekeningen',
            'beperkingen',
>>>>>>> cb69c5bf
        )<|MERGE_RESOLUTION|>--- conflicted
+++ resolved
@@ -481,63 +481,4 @@
 
             'kadastraal_object',
             'opgelegd_door',
-<<<<<<< HEAD
-=======
-        )
-
-
-class KadastraalObjectDetailWkpb(BrkMixin, rest.HALSerializer):
-    _display = rest.DisplayField()
-    identificatiecode = serializers.CharField(source='id')
-    aanduiding = serializers.CharField(source='get_aanduiding_spaties')
-    kadastrale_gemeente = KadastraleGemeente()
-    sectie = KadastraleSectie()
-    soort_grootte = SoortGrootte()
-    cultuurcode_onbebouwd = CultuurCodeOnbebouwd()
-    cultuurcode_bebouwd = CultuurCodeBebouwd()
-
-    rechten = ZakelijkRecht(many=True)
-    verblijfsobjecten = Verblijfsobject(many=True)
-    beperkingen = BeperkingDetail(many=True)
-    aantekeningen = rest.RelatedSummaryField()
-    a_percelen = rest.RelatedSummaryField()
-    g_percelen = rest.RelatedSummaryField()
-    geometrie = rest.MultipleGeometryField()
-
-    class Meta:
-        model = models.KadastraalObject
-        fields = (
-            '_links',
-            '_display',
-            'identificatiecode',
-            'aanduiding',
-            'kadastrale_gemeente',
-            'sectie',
-            'perceelnummer',
-            'indexletter',
-            'indexnummer',
-            'soort_grootte',
-            'grootte',
-            'koopsom',
-            'koopsom_valuta_code',
-            'koopjaar',
-            'meer_objecten',
-            'cultuurcode_onbebouwd',
-            'cultuurcode_bebouwd',
-
-            'register9_tekst',
-            'status_code',
-            'toestandsdatum',
-            'voorlopige_kadastrale_grens',
-            'in_onderzoek',
-
-            'geometrie',
-
-            'g_percelen',
-            'a_percelen',
-            'verblijfsobjecten',
-            'rechten',
-            'aantekeningen',
-            'beperkingen',
->>>>>>> cb69c5bf
         )