--- conflicted
+++ resolved
@@ -1,14 +1,3 @@
-<<<<<<< HEAD
-database:
-  image: build.datapunt.amsterdam.nl:5000/atlas/postgres
-  ports:
-    - "5434:5432"
-  environment:
-    POSTGRES_PASSWORD: insecure
-    POSTGRES_USER: bag
-    POSTGRES_DB: bag
-  volumes:
-=======
 version: "3.0"
 services:
   database:
@@ -16,11 +5,10 @@
     ports:
       - "5434:5432"
     environment:
-      POSTGRES_DB: atlas
-      POSTGRES_USER: atlas
+      POSTGRES_DB: bag
+      POSTGRES_USER: bag
       POSTGRES_PASSWORD: insecure
     volumes:
->>>>>>> 204cf924
       - "~/.ssh/datapunt.key:/root/.ssh/datapunt.key"
 
   elasticsearch:
@@ -30,32 +18,6 @@
       - "9200:9200"
       - "9300:9300"
 
-<<<<<<< HEAD
-  ports:
-    - "9200:9200"
-    - "9300:9300"
-
-atlas:
-  build: .
-  links:
-    - database:database
-    - elasticsearch:elasticsearch
-  ports:
-    - "8080:8080"
-  environment:
-    DATABASE_NAME: bag
-    DATABASE_PASSWORD: insecure
-    BAG_OBJECTSTORE_PASSWORD: insecure
-    JWT_SHARED_SECRET_KEY: atleast16characters
-    UWSGI_HTTP: ":8080"
-    UWSGI_MODULE: "bag.wsgi:application"
-    UWSGI_PROCESSES: 4
-    UWSGI_MASTER: 1
-    UWSGI_STATIC_MAP: "/static=/static"
-    UWSGI_VACUUM: 1
-    UWSGI_HARAKIRI: 15
-    UWSGI_DIE_ON_TERM: 1
-=======
   atlas:
     build: .
     ports:
@@ -66,13 +28,12 @@
     environment:
       - DATAPUNT_API_URL=${DATAPUNT_API_URL:-https://api.data.amsterdam.nl/}
       - SECRET_KEY=insecure
-      - DATABASE_NAME=atlas
-      - DATABASE_USER=atlas
+      - DATABASE_NAME=bag
+      - DATABASE_USER=bag
       - DATABASE_PASSWORD=insecure
       - BAG_OBJECTSTORE_PASSWORD=insecure
       - JWT_SHARED_SECRET_KEY=atleast16characters
       - UWSGI_HTTP=0.0.0.0:8000
       - UWSGI_MODULE=bag.wsgi
       - UWSGI_CALLABLE=application
-      - UWSGI_MASTER=1
->>>>>>> 204cf924
+      - UWSGI_MASTER=1